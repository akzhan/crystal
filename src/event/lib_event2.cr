--- conflicted
+++ resolved
@@ -9,11 +9,8 @@
 @[Link("event_extra")]
 {% else %}
 @[Link("event")]
-<<<<<<< HEAD
 @[Link("event_pthreads")]
-=======
 {% end %}
->>>>>>> 9eab0f31
 lib LibEvent2
   alias Int = LibC::Int
 
