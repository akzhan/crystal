--- conflicted
+++ resolved
@@ -341,7 +341,6 @@
     {% end %}
   end
 
-<<<<<<< HEAD
   protected def thread=(@thread)
   end
 
@@ -355,34 +354,29 @@
     current.thread = Pointer(Void).null
     self.thread = LibC.pthread_self.as(Void*)
     Fiber.switch_stacks(pointerof(current.@stack_top), pointerof(@stack_top))
-
-    Fiber.gc_read_unlock
-    current.flush_callback
-  end
-
-  property callback
-
-  protected def flush_callback
-    if callback = @callback
-      callback.call
-      @callback = nil
-    end
-  end
-
-  protected def transfer_callback
-    @callback.tap do
-      @callback = nil
-    end
-=======
-  def resume : Nil
-    current, Thread.current.current_fiber = Thread.current.current_fiber, self
-    LibGC.stackbottom = @stack_bottom
     {% if flag?(:aarch64) %}
       Fiber.switch_stacks(pointerof(current.@stack_top), @stack_top)
     {% else %}
       Fiber.switch_stacks(pointerof(current.@stack_top), pointerof(@stack_top))
     {% end %}
->>>>>>> d45fbff3
+
+    Fiber.gc_read_unlock
+    current.flush_callback
+  end
+
+  property callback
+
+  protected def flush_callback
+    if callback = @callback
+      callback.call
+      @callback = nil
+    end
+  end
+
+  protected def transfer_callback
+    @callback.tap do
+      @callback = nil
+    end
   end
 
   def sleep(time)
