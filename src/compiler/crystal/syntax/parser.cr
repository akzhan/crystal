require "set"
require "./ast"
require "./lexer"

module Crystal
  class Parser < Lexer
    record Unclosed, name : String, location : Location

    property visibility : Visibility?
    property def_nest : Int32
    property type_nest : Int32
    getter? wants_doc : Bool
    @block_arg_name : String?

    def self.parse(str, string_pool : StringPool? = nil, def_vars = [Set(String).new]) : ASTNode
      new(str, string_pool, def_vars).parse
    end

    def initialize(str, string_pool : StringPool? = nil, @def_vars = [Set(String).new])
      super(str, string_pool)
      @last_call_has_parentheses = true
      @temp_token = Token.new
      @unclosed_stack = [] of Unclosed
      @calls_super = false
      @calls_initialize = false
      @calls_previous_def = false
      @uses_block_arg = false
      @is_macro_def = false
      @assigns_special_var = false
      @def_nest = 0
      @type_nest = 0
      @block_arg_count = 0
      @in_macro_expression = false
      @stop_on_yield = 0
      @inside_c_struct = false
      @wants_doc = false
      @doc_enabled = false
      @no_type_declaration = 0
    end

    def wants_doc=(wants_doc)
      @wants_doc = !!wants_doc
      @doc_enabled = !!wants_doc
    end

    def parse
      next_token_skip_statement_end

      expressions = parse_expressions.tap { check :EOF }

      check :EOF

      expressions
    end

    def parse_expressions
      value, _ = preserve_last_call_has_parentheses do
        @last_call_has_parentheses = true
        parse_expressions_internal
      end
      value
    end

    def parse_expressions_internal
      if end_token?
        return Nop.new
      end

      exp = parse_multi_assign

      slash_is_regex!
      skip_statement_end

      if end_token?
        return exp
      end

      exps = [] of ASTNode
      exps.push exp

      loop do
        exps << parse_multi_assign
        skip_statement_end
        break if end_token?
      end

      Expressions.from(exps)
    end

    def parse_multi_assign
      location = @token.location

      last = parse_expression
      skip_space

      last_is_target = multi_assign_target?(last)

      case @token.type
      when :","
        # Continue
        unexpected_token unless last_is_target
      when :NEWLINE, :";"
        return last
      else
        if end_token?
          return last
        else
          unexpected_token
        end
      end

      exps = [] of ASTNode
      exps << last

      i = 0
      assign_index = -1

      while @token.type == :","
        if assign_index == -1 && multi_assign_middle?(last)
          assign_index = i
        end

        i += 1

        next_token_skip_space_or_newline
        last = parse_op_assign(allow_ops: false)
        if assign_index == -1 && !multi_assign_target?(last)
          unexpected_token
        end

        exps << last
        skip_space
      end

      if assign_index == -1 && multi_assign_middle?(last)
        assign_index = i
      end

      if assign_index == -1
        unexpected_token
      end

      targets = exps[0...assign_index].map { |exp| to_lhs(exp) }

      assign = exps[assign_index]
      values = [] of ASTNode

      case assign
      when Assign
        targets << to_lhs(assign.target)
        values << assign.value
      when Call
        assign.name = assign.name.byte_slice(0, assign.name.bytesize - 1)
        targets << assign
        values << assign.args.pop
      else
        raise "Bug: mutliassign index expression can only be Assign or Call"
      end

      values.concat exps[assign_index + 1..-1]
      if values.size != 1 && targets.size != 1 && targets.size != values.size
        raise "Multiple assignment count mismatch", location
      end

      multi = MultiAssign.new(targets, values).at(location)
      parse_expression_suffix multi, @token.location
    end

    def multi_assign_target?(exp)
      case exp
<<<<<<< HEAD
      when Underscore, Var, InstanceVar, ClassVar, Global, Assign
=======
      when Underscore, Var, InstanceVar, ClassVar, Global, Path, Assign
>>>>>>> e6435b1d
        true
      when Call
        !exp.has_parenthesis && (
          (exp.args.empty? && !exp.named_args) ||
            (exp.name[0].alpha? && exp.name.ends_with?('=')) ||
            exp.name == "[]" || exp.name == "[]="
        )
      else
        false
      end
    end

    def multi_assign_middle?(exp)
      case exp
      when Assign
        true
      when Call
        exp.name.ends_with? '='
      else
        false
      end
    end

    def to_lhs(exp)
      if exp.is_a?(Path) && inside_def?
        raise "dynamic constant assignment"
      end

      if exp.is_a?(Call) && !exp.obj && exp.args.empty?
        exp = Var.new(exp.name).at(exp)
      end
      if exp.is_a?(Var)
        if exp.name == "self"
          raise "can't change the value of self", exp.location.not_nil!
        end
        push_var exp
      end
      exp
    end

    def parse_expression
      location = @token.location
      atomic = parse_op_assign
      parse_expression_suffix atomic, location
    end

    def parse_expression_suffix(atomic, location)
      while true
        case @token.type
        when :SPACE
          next_token
        when :IDENT
          case @token.value
          when :if
            atomic = parse_expression_suffix(location) { |exp| If.new(exp, atomic) }
          when :unless
            atomic = parse_expression_suffix(location) { |exp| Unless.new(exp, atomic) }
          when :while
            raise "trailing `while` is not supported", @token
          when :until
            raise "trailing `until` is not supported", @token
          when :rescue
            next_token_skip_space
            rescue_body = parse_expression
            rescues = [Rescue.new(rescue_body)] of Rescue
            if atomic.is_a?(Assign)
              atomic.value = ExceptionHandler.new(atomic.value, rescues).at(location).tap { |e| e.suffix = true }
            else
              atomic = ExceptionHandler.new(atomic, rescues).at(location).tap { |e| e.suffix = true }
            end
          when :ensure
            next_token_skip_space
            ensure_body = parse_expression
            if atomic.is_a?(Assign)
              atomic.value = ExceptionHandler.new(atomic.value, ensure: ensure_body).at(location)
            else
              atomic = ExceptionHandler.new(atomic, ensure: ensure_body).at(location)
            end
          when :ifdef
            next_token_skip_statement_end
            exp = parse_flags_or
            atomic = IfDef.new(exp, atomic).at(location)
          else
            break
          end
        when :")", :",", :";", :"%}", :"}}", :NEWLINE, :EOF
          break
        else
          if end_token?
            break
          else
            unexpected_token
          end
        end
      end
      atomic
    end

    def parse_expression_suffix(location)
      next_token_skip_statement_end
      exp = parse_op_assign_no_control
      (yield exp).at(location).at_end(exp)
    end

    def parse_op_assign_no_control(allow_ops = true, allow_suffix = true)
      check_void_expression_keyword
      parse_op_assign(allow_ops, allow_suffix)
    end

    def parse_op_assign(allow_ops = true, allow_suffix = true)
      doc = @token.doc
      location = @token.location

      atomic = parse_question_colon

      while true
        case @token.type
        when :SPACE
          next_token
          next
        when :IDENT
          unexpected_token unless allow_suffix
          break
        when :"="
          slash_is_regex!

          if atomic.is_a?(Call) && atomic.name == "[]"
            next_token_skip_space_or_newline

            atomic.name = "[]="
            atomic.name_size = 0
            atomic.args << parse_op_assign_no_control
          else
            break unless can_be_assigned?(atomic)

            if atomic.is_a?(Path) && inside_def?
              raise "dynamic constant assignment"
            end

            if atomic.is_a?(Var) && atomic.name == "self"
              raise "can't change the value of self", location
            end

            atomic = Var.new(atomic.name).at(atomic) if atomic.is_a?(Call)

            next_token_skip_space_or_newline

            # Constants need a new scope for their value
            case atomic
            when Path
              needs_new_scope = true
            when InstanceVar
              needs_new_scope = @def_nest == 0
            when ClassVar
              needs_new_scope = @def_nest == 0
            when Var
              @assigns_special_var = true if atomic.special_var?
            else
              needs_new_scope = false
            end

            push_def if needs_new_scope

            if @token.keyword?(:uninitialized) && (atomic.is_a?(Var) || atomic.is_a?(InstanceVar))
              push_var atomic
              next_token_skip_space
              type = parse_single_type
              atomic = UninitializedVar.new(atomic, type).at(location)
              return atomic
            else
              value = parse_op_assign_no_control
            end

            pop_def if needs_new_scope

            push_var atomic

            atomic = Assign.new(atomic, value).at(location)
            atomic.doc = doc
            atomic
          end
        when :"+=", :"-=", :"*=", :"/=", :"%=", :"|=", :"&=", :"^=", :"**=", :"<<=", :">>=", :"||=", :"&&="
          # Rewrite 'a += b' as 'a = a + b'

          unexpected_token unless allow_ops

          break unless can_be_assigned?(atomic)

          if atomic.is_a?(Path)
            raise "can't reassign to constant"
          end

          if atomic.is_a?(Var) && atomic.name == "self"
            raise "can't change the value of self", location
          end

          if atomic.is_a?(Call) && atomic.name != "[]" && !@def_vars.last.includes?(atomic.name)
            raise "'#{@token.type}' before definition of '#{atomic.name}'"

            atomic = Var.new(atomic.name)
          end

          push_var atomic

          method = @token.type.to_s.byte_slice(0, @token.to_s.bytesize - 1)
          method_column_number = @token.column_number

          token_type = @token.type

          next_token_skip_space_or_newline

          value = parse_op_assign_no_control

          if atomic.is_a?(Call) && atomic.name == "[]"
            obj = atomic.obj
            atomic_clone = atomic.clone

            case token_type
            when :"&&="
              atomic.args.push value
              assign = Call.new(obj, "[]=", atomic.args, name_column_number: method_column_number).at(location)
              fetch = atomic_clone
              fetch.name = "[]?"
              atomic = And.new(fetch, assign).at(location)
            when :"||="
              atomic.args.push value
              assign = Call.new(obj, "[]=", atomic.args, name_column_number: method_column_number).at(location)
              fetch = atomic_clone
              fetch.name = "[]?"
              atomic = Or.new(fetch, assign).at(location)
            else
              call = Call.new(atomic_clone, method, [value] of ASTNode, name_column_number: method_column_number).at(location)
              atomic.args.push call
              atomic = Call.new(obj, "[]=", atomic.args, name_column_number: method_column_number).at(location)
            end
          else
            case token_type
            when :"&&="
              assign = Assign.new(atomic, value).at(location)
              atomic = And.new(atomic.clone, assign).at(location)
            when :"||="
              assign = Assign.new(atomic, value).at(location)
              atomic = Or.new(atomic.clone, assign).at(location)
            else
              call = Call.new(atomic, method, [value] of ASTNode, name_column_number: method_column_number).at(location)
              atomic = Assign.new(atomic.clone, call).at(location)
            end
          end
        else
          break
        end
        allow_ops = true
      end

      atomic
    end

    ColonOrNewline = [:":", :NEWLINE]

    def parse_question_colon
      cond = parse_range

      while @token.type == :"?"
        location = @token.location

        check_void_value cond, location

        next_token_skip_space_or_newline
        next_token_skip_space_or_newline if @token.type == :":"

        @no_type_declaration += 1
        true_val = parse_question_colon
        check ColonOrNewline

        next_token_skip_space_or_newline
        next_token_skip_space_or_newline if @token.type == :":"

        false_val = parse_question_colon
        @no_type_declaration -= 1

        cond = If.new(cond, true_val, false_val).at(cond).at_end(false_val)
      end

      cond
    end

    def parse_range
      location = @token.location
      exp = parse_or
      while true
        case @token.type
        when :".."
          exp = new_range(exp, location, false)
        when :"..."
          exp = new_range(exp, location, true)
        else
          return exp
        end
      end
    end

    def new_range(exp, location, exclusive)
      check_void_value exp, location
      next_token_skip_space_or_newline
      check_void_expression_keyword
      right = parse_or
      RangeLiteral.new(exp, right, exclusive).at(location).at_end(right)
    end

    macro parse_operator(name, next_operator, node, operators)
      def parse_{{name.id}}
        location = @token.location

        left = parse_{{next_operator.id}}
        while true
          case @token.type
          when :SPACE
            next_token
          when {{operators.id}}
            check_void_value left, location

            method = @token.type.to_s
            method_column_number = @token.column_number

            slash_is_regex!
            next_token_skip_space_or_newline
            right = parse_{{next_operator.id}}
            left = ({{node.id}}).at(location).at_end(right)
          else
            return left
          end
        end
      end
    end

    parse_operator :or, :and, "Or.new left, right", ":\"||\""
    parse_operator :and, :equality, "And.new left, right", ":\"&&\""
    parse_operator :equality, :cmp, "Call.new left, method, [right] of ASTNode, name_column_number: method_column_number", ":\"<\", :\"<=\", :\">\", :\">=\", :\"<=>\""
    parse_operator :cmp, :logical_or, "Call.new left, method, [right] of ASTNode, name_column_number: method_column_number", ":\"==\", :\"!=\", :\"=~\", :\"!~\", :\"===\""
    parse_operator :logical_or, :logical_and, "Call.new left, method, [right] of ASTNode, name_column_number: method_column_number", ":\"|\", :\"^\""
    parse_operator :logical_and, :shift, "Call.new left, method, [right] of ASTNode, name_column_number: method_column_number", ":\"&\""
    parse_operator :shift, :add_or_sub, "Call.new left, method, [right] of ASTNode, name_column_number: method_column_number", ":\"<<\", :\">>\""

    def parse_add_or_sub
      location = @token.location

      left = parse_mul_or_div
      while true
        case @token.type
        when :SPACE
          next_token
        when :"+", :"-"
          check_void_value left, location

          method = @token.type.to_s
          method_column_number = @token.column_number
          next_token_skip_space_or_newline
          right = parse_mul_or_div
          left = Call.new(left, method, [right] of ASTNode, name_column_number: method_column_number).at(location).at_end(right)
        when :NUMBER
          case char = @token.value.to_s[0]
          when '+', '-'
            method = char.to_s
            method_column_number = @token.column_number

            # Go back to the +/-, advance one char and continue from there
            self.current_pos = @token.start + 1
            next_token

            right = parse_mul_or_div
            left = Call.new(left, method, [right] of ASTNode, name_column_number: method_column_number).at(location).at_end(right)
          else
            return left
          end
        else
          return left
        end
      end
    end

    parse_operator :mul_or_div, :prefix, "Call.new left, method, [right] of ASTNode, name_column_number: method_column_number", ":\"*\", :\"/\", :\"%\""

    def parse_prefix
      column_number = @token.column_number
      case token_type = @token.type
      when :"!", :"+", :"-", :"~"
        location = @token.location
        next_token_skip_space_or_newline
        check_void_expression_keyword
        arg = parse_prefix
        if token_type == :"!"
          Not.new(arg).at(location).at_end(arg)
        else
          Call.new(arg, token_type.to_s, name_column_number: column_number).at(location).at_end(arg)
        end
      else
        parse_pow
      end
    end

    parse_operator :pow, :atomic_with_method, "Call.new left, method, [right] of ASTNode, name_column_number: method_column_number", ":\"**\""

    AtomicWithMethodCheck = [:IDENT, :"+", :"-", :"*", :"/", :"%", :"|", :"&", :"^", :"**", :"<<", :"<", :"<=", :"==", :"!=", :"=~", :"!~", :">>", :">", :">=", :"<=>", :"===", :"[]", :"[]=", :"[]?", :"["]

    def parse_atomic_with_method
      location = @token.location
      atomic = parse_atomic
      parse_atomic_method_suffix atomic, location
    end

    def parse_atomic_method_suffix(atomic, location)
      while true
        case @token.type
        when :SPACE
          next_token
        when :IDENT
          if @token.keyword?(:as)
            check_void_value atomic, location
            next_token_skip_space
            to = parse_single_type(allow_commas: false)
            atomic = Cast.new(atomic, to).at(location)
          elsif @token.keyword?(:as?)
            check_void_value atomic, location
            next_token_skip_space
            to = parse_single_type(allow_commas: false)
            atomic = NilableCast.new(atomic, to).at(location)
          else
            break
          end
        when :NEWLINE
          # In these cases we don't want to chain a call
          case atomic
          when ClassDef, ModuleDef, EnumDef, FunDef, Def
            break
          end

          # Allow '.' after newline for chaining calls
          old_pos, old_line, old_column = current_pos, @line_number, @column_number
          @temp_token.copy_from @token
          next_token_skip_space_or_newline
          unless @token.type == :"."
            self.current_pos, @line_number, @column_number = old_pos, old_line, old_column
            @token.copy_from @temp_token
            break
          end
        when :"."
          check_void_value atomic, location

          @wants_regex = false

          if current_char == '%'
            next_char
            @token.type = :"%"
            @token.column_number += 1
            skip_space_or_newline
          else
            next_token_skip_space_or_newline

            if @token.type == :INSTANCE_VAR
              ivar_name = @token.value.to_s
              end_location = token_end_location
              next_token_skip_space

              atomic = ReadInstanceVar.new(atomic, ivar_name).at(location)
              atomic.end_location = end_location
              next
            end
          end

          check AtomicWithMethodCheck
          name_column_number = @token.column_number

          if @token.value == :is_a?
            atomic = parse_is_a(atomic).at(location)
          elsif @token.value == :as
            atomic = parse_as(atomic).at(location)
          elsif @token.value == :as?
            atomic = parse_as?(atomic).at(location)
          elsif @token.value == :responds_to?
            atomic = parse_responds_to(atomic).at(location)
          elsif @token.value == :nil?
            atomic = parse_nil?(atomic).at(location)
          elsif @token.type == :"["
            return parse_atomic_method_suffix(atomic, location)
          else
            name = @token.type == :IDENT ? @token.value.to_s : @token.type.to_s
            end_location = token_end_location

            @wants_regex = false
            next_token

            space_consumed = false
            if @token.type == :SPACE
              @wants_regex = true
              next_token
              space_consumed = true
            end

            case @token.type
            when :"="
              # Rewrite 'f.x = arg' as f.x=(arg)
              next_token

              if @token.type == :"("
                next_token_skip_space
                arg = parse_single_arg
                check :")"
                next_token
              else
                skip_space_or_newline
                arg = parse_single_arg
              end

              atomic = Call.new(atomic, "#{name}=", [arg] of ASTNode, name_column_number: name_column_number).at(location)
              next
            when :"+=", :"-=", :"*=", :"/=", :"%=", :"|=", :"&=", :"^=", :"**=", :"<<=", :">>="
              # Rewrite 'f.x += value' as 'f.x=(f.x + value)'
              method = @token.type.to_s.byte_slice(0, @token.type.to_s.size - 1)
              next_token_skip_space_or_newline
              value = parse_op_assign
              atomic = Call.new(atomic, "#{name}=", [Call.new(Call.new(atomic.clone, name, name_column_number: name_column_number), method, [value] of ASTNode, name_column_number: name_column_number)] of ASTNode, name_column_number: name_column_number).at(location)
              next
            when :"||="
              # Rewrite 'f.x ||= value' as 'f.x || f.x=(value)'
              next_token_skip_space_or_newline
              value = parse_op_assign

              atomic = Or.new(
                Call.new(atomic, name).at(location),
                Call.new(atomic.clone, "#{name}=", value).at(location)
              ).at(location)
              next
            when :"&&="
              # Rewrite 'f.x &&= value' as 'f.x && f.x=(value)'
              next_token_skip_space
              value = parse_op_assign

              atomic = And.new(
                Call.new(atomic, name).at(location),
                Call.new(atomic.clone, "#{name}=", value).at(location)
              ).at(location)
              next
            else
              call_args, last_call_has_parentheses = preserve_last_call_has_parentheses { space_consumed ? parse_call_args_space_consumed : parse_call_args }
              if call_args
                args = call_args.args
                block = call_args.block
                block_arg = call_args.block_arg
                named_args = call_args.named_args
              else
                args = block = block_arg = named_args = nil
              end
            end

            block = parse_block(block, stop_on_do: space_consumed && !@last_call_has_parentheses)
            if block || block_arg
              atomic = Call.new atomic, name, (args || [] of ASTNode), block, block_arg, named_args, name_column_number: name_column_number
            else
              atomic = args ? (Call.new atomic, name, args, named_args: named_args, name_column_number: name_column_number) : (Call.new atomic, name, name_column_number: name_column_number)
            end
            atomic.end_location = call_args.try(&.end_location) || block.try(&.end_location) || end_location
            atomic.at(location)
            atomic
          end
        when :"[]"
          check_void_value atomic, location

          column_number = @token.column_number
          next_token_skip_space
          atomic = Call.new(atomic, "[]", name_column_number: column_number).at(location)
          atomic.name_size = 0 if atomic.is_a?(Call)
          atomic
        when :"["
          check_void_value atomic, location

          column_number = @token.column_number
          next_token_skip_space_or_newline
          args = [] of ASTNode
          while true
            args << parse_single_arg
            skip_space_or_newline
            case @token.type
            when :","
              next_token_skip_space_or_newline
              if @token.type == :"]"
                next_token
                break
              end
            when :"]"
              next_token
              break
            end
          end

          if @token.type == :"?"
            method_name = "[]?"
            next_token_skip_space
          else
            method_name = "[]"
            skip_space
          end

          atomic = Call.new(atomic, method_name, args, name_column_number: column_number).at(location)
          atomic.name_size = 0 if atomic.is_a?(Call)
          atomic
        else
          break
        end
      end

      atomic
    end

    def parse_atomic_method_suffix_special(call, location)
      case @token.type
      when :".", :"[", :"[]"
        parse_atomic_method_suffix(call, location)
      else
        call
      end
    end

    def parse_single_arg
      if @token.type == :"*"
        next_token_skip_space
        arg = parse_op_assign_no_control
        Splat.new(arg)
      else
        parse_op_assign_no_control
      end
    end

    def parse_is_a(atomic)
      next_token_skip_space

      if @token.type == :"("
        next_token_skip_space_or_newline
        type = parse_single_type
        skip_space
        check :")"
        next_token_skip_space
      else
        type = parse_single_type
      end

      IsA.new(atomic, type)
    end

    def parse_as(atomic, klass = Cast)
      next_token_skip_space

      if @token.type == :"("
        next_token_skip_space_or_newline
        type = parse_single_type
        skip_space
        check :")"
        next_token_skip_space
      else
        type = parse_single_type(allow_commas: false)
      end

      klass.new(atomic, type)
    end

    def parse_as?(atomic)
      parse_as atomic, klass: NilableCast
    end

    def parse_responds_to(atomic)
      next_token

      if @token.type == :"("
        next_token_skip_space_or_newline
        name = parse_responds_to_name
        next_token_skip_space_or_newline
        check :")"
        next_token_skip_space
      elsif @token.type == :SPACE
        next_token
        name = parse_responds_to_name
        next_token_skip_space
      else
        unexpected_token msg: "expected space or '('"
      end

      RespondsTo.new(atomic, name)
    end

    def parse_responds_to_name
      if @token.type != :SYMBOL
        unexpected_token msg: "expected symbol"
      end

      @token.value.to_s
    end

    def parse_nil?(atomic)
      next_token

      if @token.type == :"("
        next_token_skip_space_or_newline
        check :")"
        next_token_skip_space
      end

      IsA.new(atomic, Path.global("Nil"), nil_check: true)
    end

    def parse_atomic
      location = @token.location
      atomic = parse_atomic_without_location
      atomic.location ||= location
      atomic
    end

    def parse_atomic_without_location
      case @token.type
      when :"("
        parse_parenthesized_expression
      when :"[]"
        parse_empty_array_literal
      when :"["
        parse_array_literal
      when :"{"
        parse_hash_or_tuple_literal
      when :"{{"
        parse_percent_macro_expression
      when :"{%"
        parse_percent_macro_control
      when :"::"
        parse_ident_or_global_call
      when :"->"
        parse_fun_literal
      when :"@["
        parse_attribute
      when :NUMBER
        @wants_regex = false
        node_and_next_token NumberLiteral.new(@token.value.to_s, @token.number_kind)
      when :CHAR
        node_and_next_token CharLiteral.new(@token.value.as(Char))
      when :STRING, :DELIMITER_START
        parse_delimiter
      when :STRING_ARRAY_START
        parse_string_array
      when :SYMBOL_ARRAY_START
        parse_symbol_array
      when :SYMBOL
        node_and_next_token SymbolLiteral.new(@token.value.to_s)
      when :GLOBAL
        new_node_check_type_declaration Global
      when :"$~", :"$?"
        location = @token.location
        var = Var.new(@token.to_s).at(location)

        old_pos, old_line, old_column = current_pos, @line_number, @column_number
        @temp_token.copy_from(@token)

        next_token_skip_space

        if @token.type == :"="
          @token.copy_from(@temp_token)
          self.current_pos, @line_number, @column_number = old_pos, old_line, old_column

          push_var var
          node_and_next_token var
        else
          @token.copy_from(@temp_token)
          self.current_pos, @line_number, @column_number = old_pos, old_line, old_column

          node_and_next_token Call.new(var, "not_nil!").at(location)
        end
      when :GLOBAL_MATCH_DATA_INDEX
        value = @token.value.to_s
        if value == "0"
          node_and_next_token Path.global("PROGRAM_NAME")
        else
          if value.ends_with? '?'
            method = "[]?"
            value = value.chop
          else
            method = "[]"
          end
          location = @token.location
          node_and_next_token Call.new(Call.new(Var.new("$~").at(location), "not_nil!").at(location), method, NumberLiteral.new(value.to_i))
        end
      when :__LINE__
        node_and_next_token MagicConstant.expand_line_node(@token.location)
      when :__FILE__
        node_and_next_token MagicConstant.expand_file_node(@token.location)
      when :__DIR__
        node_and_next_token MagicConstant.expand_dir_node(@token.location)
      when :IDENT
        case @token.value
        when :begin
          check_type_declaration { parse_begin }
        when :nil
          check_type_declaration { node_and_next_token NilLiteral.new }
        when :true
          check_type_declaration { node_and_next_token BoolLiteral.new(true) }
        when :false
          check_type_declaration { node_and_next_token BoolLiteral.new(false) }
        when :yield
          check_type_declaration { parse_yield }
        when :with
          check_type_declaration { parse_yield_with_scope }
        when :abstract
          check_type_declaration do
            check_not_inside_def("can't use abstract inside def") do
              doc = @token.doc

              next_token_skip_space_or_newline
              case @token.type
              when :IDENT
                case @token.value
                when :def
                  parse_def is_abstract: true, doc: doc
                when :class
                  parse_class_def is_abstract: true, doc: doc
                when :struct
                  parse_class_def is_abstract: true, is_struct: true, doc: doc
                else
                  unexpected_token
                end
              else
                unexpected_token
              end
            end
          end
        when :def
          check_type_declaration do
            check_not_inside_def("can't define def inside def") do
              parse_def
            end
          end
        when :macro
          check_type_declaration do
            check_not_inside_def("can't define macro inside def") do
              parse_macro
            end
          end
        when :require
          check_type_declaration { parse_require }
        when :case
          check_type_declaration { parse_case }
        when :if
          check_type_declaration { parse_if }
        when :ifdef
          check_type_declaration { parse_ifdef }
        when :unless
          check_type_declaration { parse_unless }
        when :include
          check_type_declaration do
            check_not_inside_def("can't include inside def") do
              parse_include
            end
          end
        when :extend
          check_type_declaration do
            check_not_inside_def("can't extend inside def") do
              parse_extend
            end
          end
        when :class
          check_type_declaration do
            check_not_inside_def("can't define class inside def") do
              parse_class_def
            end
          end
        when :struct
          check_type_declaration do
            check_not_inside_def("can't define struct inside def") do
              parse_class_def is_struct: true
            end
          end
        when :module
          check_type_declaration do
            check_not_inside_def("can't define module inside def") do
              parse_module_def
            end
          end
        when :enum
          check_type_declaration do
            check_not_inside_def("can't define enum inside def") do
              parse_enum_def
            end
          end
        when :while
          check_type_declaration { parse_while }
        when :until
          check_type_declaration { parse_until }
        when :return
          check_type_declaration { parse_return }
        when :next
          check_type_declaration { parse_next }
        when :break
          check_type_declaration { parse_break }
        when :lib
          check_type_declaration do
            check_not_inside_def("can't define lib inside def") do
              parse_lib
            end
          end
        when :fun
          check_type_declaration do
            check_not_inside_def("can't define fun inside def") do
              parse_fun_def require_body: true
            end
          end
        when :alias
          check_type_declaration do
            check_not_inside_def("can't define alias inside def") do
              parse_alias
            end
          end
        when :pointerof
          check_type_declaration { parse_pointerof }
        when :sizeof
          check_type_declaration { parse_sizeof }
        when :instance_sizeof
          check_type_declaration { parse_instance_sizeof }
        when :typeof
          check_type_declaration { parse_typeof }
        when :private
          check_type_declaration { parse_visibility_modifier Visibility::Private }
        when :protected
          check_type_declaration { parse_visibility_modifier Visibility::Protected }
        when :asm
          check_type_declaration { parse_asm }
        else
          set_visibility parse_var_or_call
        end
      when :CONST
        parse_ident_or_literal
      when :INSTANCE_VAR
        if @in_macro_expression && @token.value == "@type"
          @is_macro_def = true
        end
        new_node_check_type_declaration InstanceVar
      when :CLASS_VAR
        new_node_check_type_declaration ClassVar
      when :UNDERSCORE
        node_and_next_token Underscore.new
      else
        unexpected_token_in_atomic
      end
    end

    def check_type_declaration
      if next_comes_colon_space?
        name = @token.value.to_s
        var = Var.new(name).at(@token.location)
        next_token_skip_space
        check :":"
        type_declaration = parse_type_declaration(var)
        set_visibility type_declaration
      else
        yield
      end
    end

    def parse_type_declaration(var)
      next_token_skip_space_or_newline
      var_type = parse_single_type(allow_splat: true)
      skip_space
      if @token.type == :"="
        next_token_skip_space_or_newline
        value = parse_op_assign_no_control
      end
      TypeDeclaration.new(var, var_type, value).at(var.location)
    end

    def next_comes_colon_space?
      return false unless @no_type_declaration == 0

      pos = current_pos
      while current_char.whitespace?
        next_char_no_column_increment
      end
      comes_colon_space = current_char == ':'
      if comes_colon_space
        next_char_no_column_increment
        comes_colon_space = current_char.whitespace?
      end
      self.current_pos = pos
      comes_colon_space
    end

    def new_node_check_type_declaration(klass)
      new_node_check_type_declaration(klass) { }
    end

    def new_node_check_type_declaration(klass)
      name = @token.value.to_s
      yield name
      var = klass.new(name).at(@token.location)
      var.end_location = token_end_location
      @wants_regex = false
      next_token_skip_space

      if @no_type_declaration == 0 && @token.type == :":"
        parse_type_declaration(var)
      else
        var
      end
    end

    def parse_ident_or_literal
      ident = parse_ident
      skip_space

      if @token.type == :"{"
        tuple_or_hash = parse_hash_or_tuple_literal allow_of: false

        skip_space

        if @token.keyword?(:"of")
          unexpected_token
        end

        case tuple_or_hash
        when TupleLiteral
          ary = ArrayLiteral.new(tuple_or_hash.elements, name: ident).at(tuple_or_hash.location)
          return ary
        when HashLiteral
          tuple_or_hash.name = ident
          return tuple_or_hash
        else
          raise "Bug: tuple_or_hash should be tuple or hash, not #{tuple_or_hash}"
        end
      end
      ident
    end

    def check_not_inside_def(message)
      if @def_nest == 0
        yield
      else
        raise message, @token.line_number, @token.column_number
      end
    end

    def inside_def?
      @def_nest > 0
    end

    def parse_attribute
      doc = @token.doc

      next_token_skip_space
      name = check_const
      next_token_skip_space

      args = [] of ASTNode
      named_args = nil

      if @token.type == :"("
        open("attribute") do
          next_token_skip_space_or_newline
          while @token.type != :")"
            if @token.type == :IDENT && current_char == ':'
              named_args = parse_named_args(@token.location, first_name: nil, allow_newline: true)
              check :")"
              break
            else
              args << parse_call_arg
            end

            skip_space_or_newline
            if @token.type == :","
              next_token_skip_space_or_newline
            end
          end
          next_token_skip_space
        end
      end
      check :"]"
      next_token_skip_space

      attr = Attribute.new(name, args, named_args)
      attr.doc = doc
      attr
    end

    def parse_begin
      slash_is_regex!
      next_token_skip_statement_end
      exps = parse_expressions
      node, end_location = parse_exception_handler exps
      node.end_location = end_location
      if !node.is_a?(ExceptionHandler) && !node.is_a?(Expressions)
        node = Expressions.new([node]).at(node).at_end(node)
      end
      node.keyword = :begin if node.is_a?(Expressions)
      node
    end

    def parse_exception_handler(exp, implicit = false)
      rescues = nil
      a_else = nil
      a_ensure = nil

      if @token.keyword?(:rescue)
        rescues = [] of Rescue
        found_catch_all = false
        while true
          location = @token.location
          a_rescue = parse_rescue
          if a_rescue.types
            if found_catch_all
              raise "specific rescue must come before catch-all rescue", location
            end
          else
            if found_catch_all
              raise "catch-all rescue can only be specified once", location
            end
            found_catch_all = true
          end
          rescues << a_rescue
          break unless @token.keyword?(:rescue)
        end
      end

      if @token.keyword?(:else)
        unless rescues
          raise "'else' is useless without 'rescue'", @token, 4
        end

        next_token_skip_statement_end
        a_else = parse_expressions
        skip_statement_end
      end

      if @token.keyword?(:ensure)
        next_token_skip_statement_end
        a_ensure = parse_expressions
        skip_statement_end
      end

      end_location = token_end_location

      check_ident :end
      next_token_skip_space

      if rescues || a_ensure
        ex = ExceptionHandler.new(exp, rescues, a_else, a_ensure).at_end(end_location)
        ex.implicit = true if implicit
        {ex, end_location}
      else
        exp
        {exp, end_location}
      end
    end

    SemicolonOrNewLine = [:";", :NEWLINE]
    ConstOrDoubleColon = [:CONST, :"::"]

    def parse_rescue
      next_token_skip_space

      case @token.type
      when :IDENT
        name = @token.value.to_s
        push_var_name name
        next_token_skip_space

        if @token.type == :":"
          next_token_skip_space_or_newline
          check ConstOrDoubleColon
          types = parse_rescue_types
        end
      when :CONST, :"::"
        types = parse_rescue_types
      end

      check SemicolonOrNewLine

      next_token_skip_space_or_newline

      if @token.keyword?(:end)
        body = nil
      else
        body = parse_expressions
        skip_statement_end
      end

      Rescue.new(body, types, name)
    end

    def parse_rescue_types
      types = [] of ASTNode
      while true
        types << parse_ident
        skip_space
        if @token.type == :"|"
          next_token_skip_space
        else
          skip_space
          break
        end
      end
      types
    end

    def parse_while
      parse_while_or_until While
    end

    def parse_until
      parse_while_or_until Until
    end

    def parse_while_or_until(klass)
      slash_is_regex!
      next_token_skip_space_or_newline

      cond = parse_op_assign_no_control allow_suffix: false

      slash_is_regex!
      skip_statement_end

      body = parse_expressions
      skip_statement_end

      end_location = token_end_location
      check_ident :end
      next_token_skip_space

      klass.new(cond, body).at_end(end_location)
    end

    def call_block_arg_follows?
      @token.type == :"&" && !current_char.whitespace?
    end

    def parse_call_block_arg(args, check_paren, named_args = nil)
      location = @token.location

      next_token_skip_space

      if @token.type == :"."
        block_arg_name = "__arg#{@block_arg_count}"
        @block_arg_count += 1

        obj = Var.new(block_arg_name)
        @wants_regex = false
        next_token_skip_space

        location = @token.location

        check AtomicWithMethodCheck

        if @token.value == :is_a?
          call = parse_is_a(obj).at(location)
          call = parse_atomic_method_suffix_special(call, location)
        elsif @token.value == :as
          call = parse_as(obj).at(location)
          call = parse_atomic_method_suffix_special(call, location)
        elsif @token.value == :as?
          call = parse_as?(obj).at(location)
          call = parse_atomic_method_suffix_special(call, location)
        elsif @token.value == :responds_to?
          call = parse_responds_to(obj).at(location)
          call = parse_atomic_method_suffix_special(call, location)
        elsif @token.value == :nil?
          call = parse_nil?(obj).at(location)
          call = parse_atomic_method_suffix_special(call, location)
        elsif @token.type == :"["
          call = parse_atomic_method_suffix obj, location

          if @token.type == :"=" && call.is_a?(Call)
            next_token_skip_space
            exp = parse_op_assign
            call.name = "#{call.name}="
            call.args << exp
          end
        else
          # At this point we want to attach the "do" to the next call,
          # so we set this var to true to make the parser think the call
          # has parentheses and so a "do" must be attached to it
          @last_call_has_parentheses = true
          call = parse_var_or_call(force_call: true).at(location)

          if call.is_a?(Call)
            call.obj = obj
          else
            raise "Bug: #{call} should be a call"
          end

          call = call.as(Call)

          if @token.type == :"="
            next_token_skip_space
            if @token.type == :"("
              next_token_skip_space
              exp = parse_op_assign
              check :")"
              next_token_skip_space
              call.name = "#{call.name}="
              call.args = [exp] of ASTNode
              call = parse_atomic_method_suffix call, location
            else
              exp = parse_op_assign
              call.name = "#{call.name}="
              call.args = [exp] of ASTNode
            end
          else
            call = parse_atomic_method_suffix call, location

            if @token.type == :"=" && call.is_a?(Call) && call.name == "[]"
              next_token_skip_space
              exp = parse_op_assign
              call.name = "#{call.name}="
              call.args << exp
            end
          end
        end

        block = Block.new([Var.new(block_arg_name)], call).at(location)
      else
        block_arg = parse_op_assign
      end

      end_location = token_end_location

      if check_paren
        check :")"
        next_token_skip_space
      else
        skip_space
      end

      CallArgs.new args, block, block_arg, named_args, false, end_location
    end

    def parse_class_def(is_abstract = false, is_struct = false, doc = nil)
      @type_nest += 1

      doc ||= @token.doc

      next_token_skip_space_or_newline
      name_column_number = @token.column_number

      name = parse_ident allow_type_vars: false
      skip_space

      type_vars, splat_index = parse_type_vars

      superclass = nil

      if @token.type == :"<"
        next_token_skip_space_or_newline
        superclass = parse_ident
      end
      skip_statement_end

      body = parse_expressions

      end_location = token_end_location
      check_ident :end
      next_token_skip_space

      raise "Bug: ClassDef name can only be a Path" unless name.is_a?(Path)

      @type_nest -= 1

      class_def = ClassDef.new name, body, superclass, type_vars, is_abstract, is_struct, name_column_number, splat_index: splat_index
      class_def.doc = doc
      class_def.end_location = end_location
      class_def
    end

    def parse_type_vars
      type_vars = nil
      splat_index = nil
      if @token.type == :"("
        type_vars = [] of String

        next_token_skip_space_or_newline

        index = 0
        while @token.type != :")"
          if @token.type == :"*"
            raise "splat type argument already specified", @token if splat_index
            splat_index = index
            next_token
          end
          type_var_name = check_const

          unless Parser.free_var_name?(type_var_name)
            raise "type variables can only be single letters optionally followed by a digit", @token
          end

          if type_vars.includes? type_var_name
            raise "duplicated type var name: #{type_var_name}", @token
          end

          type_vars.push type_var_name

          next_token_skip_space_or_newline
          if @token.type == :","
            next_token_skip_space_or_newline
          end

          index += 1
        end

        if type_vars.empty?
          raise "must specify at least one type var"
        end

        next_token_skip_space
      end
      {type_vars, splat_index}
    end

    def parse_module_def
      @type_nest += 1

      location = @token.location
      doc = @token.doc

      next_token_skip_space_or_newline

      name_column_number = @token.column_number
      name = parse_ident allow_type_vars: false
      skip_space

      type_vars, splat_index = parse_type_vars
      skip_statement_end

      body = parse_expressions

      end_location = token_end_location
      check_ident :end
      next_token_skip_space

      raise "Bug: ModuleDef name can only be a Path" unless name.is_a?(Path)

      @type_nest -= 1

      module_def = ModuleDef.new name, body, type_vars, name_column_number, splat_index: splat_index
      module_def.doc = doc
      module_def.end_location = end_location
      module_def
    end

    def parse_parenthesized_expression
      location = @token.location
      next_token_skip_space_or_newline

      if @token.type == :")"
        return node_and_next_token NilLiteral.new
      end

      exps = [] of ASTNode

      while true
        exps << parse_expression
        case @token.type
        when :")"
          @wants_regex = false
          next_token_skip_space
          break
        when :NEWLINE, :";"
          next_token_skip_space
          if @token.type == :")"
            @wants_regex = false
            next_token_skip_space
            break
          end
        else
          raise "unterminated parenthesized expression", location
        end
      end

      unexpected_token "(" if @token.type == :"("

      node = Expressions.new exps
      node.keyword = :"("
      node
    end

    def parse_fun_literal
      next_token_skip_space_or_newline

      unless @token.type == :"{" || @token.type == :"(" || @token.keyword?(:do)
        return parse_fun_pointer
      end

      args = [] of Arg
      if @token.type == :"("
        next_token_skip_space_or_newline
        while @token.type != :")"
          location = @token.location
          arg = parse_fun_literal_arg.at(location)
          if args.any? &.name.==(arg.name)
            raise "duplicated argument name: #{arg.name}", location
          end

          args << arg
        end
        next_token_skip_space_or_newline
      end

      current_vars = @def_vars.last.dup
      push_def current_vars
      push_vars args

      end_location = nil

      if @token.keyword?(:do)
        next_token_skip_statement_end
        check_not_pipe_before_proc_literal_body
        body = parse_expressions
        end_location = token_end_location
        check_ident :"end"
      elsif @token.type == :"{"
        next_token_skip_statement_end
        check_not_pipe_before_proc_literal_body
        @last_call_has_parentheses = true
        body = parse_expressions
        end_location = token_end_location
        check :"}"
      else
        unexpected_token
      end

      pop_def

      next_token_skip_space

      ProcLiteral.new(Def.new("->", args, body)).at_end(end_location)
    end

    def check_not_pipe_before_proc_literal_body
      if @token.type == :"|"
        location = @token.location
        next_token_skip_space

        msg = String.build do |msg|
          msg << "unexpected token '|', proc literals specify their arguments like this: ->("
          if @token.type == :IDENT
            msg << @token.value.to_s << " : Type"
            next_token_skip_space_or_newline
            msg << ", ..." if @token.type == :","
          else
            msg << "arg : Type"
          end
          msg << ") { ... }"
        end

        raise msg, location
      end
    end

    def parse_fun_literal_arg
      name = check_ident
      next_token_skip_space_or_newline

      if @token.type == :":"
        next_token_skip_space_or_newline

        type = parse_single_type
      end

      if @token.type == :","
        next_token_skip_space_or_newline
      end

      Arg.new name, restriction: type
    end

    def parse_fun_pointer
      location = @token.location

      case @token.type
      when :IDENT
        name = @token.value.to_s
        next_token_skip_space
        if @token.type == :"."
          next_token_skip_space
          second_name = check_ident
          if name != "self" && !@def_vars.last.includes?(name)
            raise "undefined variable '#{name}'", location.line_number, location.column_number
          end
          obj = Var.new(name)
          name = second_name
          next_token_skip_space
        end
      when :CONST
        obj = parse_ident
        check :"."
        next_token_skip_space
        name = check_ident
        next_token_skip_space
      else
        unexpected_token
      end

      if @token.type == :"."
        unexpected_token
      end

      if @token.type == :"("
        next_token_skip_space
        types = parse_types
        check :")"
        next_token_skip_space
      else
        types = [] of ASTNode
      end

      ProcPointer.new(obj, name, types)
    end

    record Piece,
      value : String | ASTNode,
      line_number : Int32

    def parse_delimiter
      if @token.type == :STRING
        return node_and_next_token StringLiteral.new(@token.value.to_s)
      end

      location = @token.location
      delimiter_state = @token.delimiter_state

      check :DELIMITER_START

      next_string_token(delimiter_state)
      delimiter_state = @token.delimiter_state

      pieces = [] of Piece
      has_interpolation = false

      delimiter_state, has_interpolation, options, token_end_location = consume_delimiter pieces, delimiter_state, has_interpolation

      if delimiter_state.kind == :string
        while true
          passed_backslash_newline = @token.passed_backslash_newline
          skip_space

          if passed_backslash_newline && @token.type == :DELIMITER_START && @token.delimiter_state.kind == :string
            next_string_token(delimiter_state)
            delimiter_state = @token.delimiter_state
            delimiter_state, has_interpolation, options, token_end_location = consume_delimiter pieces, delimiter_state, has_interpolation
          else
            break
          end
        end
      end

      if has_interpolation
        if needs_heredoc_indent_removed?(delimiter_state)
          pieces = remove_heredoc_indent(pieces, delimiter_state.heredoc_indent)
        else
          pieces = pieces.map do |piece|
            value = piece.value
            value.is_a?(String) ? StringLiteral.new(value) : value
          end
        end
        result = StringInterpolation.new(pieces)
      else
        if needs_heredoc_indent_removed?(delimiter_state)
          pieces = remove_heredoc_indent(pieces, delimiter_state.heredoc_indent)
          string = pieces.join { |piece| piece.as(StringLiteral).value }
        else
          string = pieces.map(&.value).join
        end
        result = StringLiteral.new string
      end

      case delimiter_state.kind
      when :command
        result = Call.new(nil, "`", result)
      when :regex
        if result.is_a?(StringLiteral) && (regex_error = Regex.error?(result.value))
          raise "invalid regex: #{regex_error}", location
        end

        result = RegexLiteral.new(result, options)
      end

      result.end_location = token_end_location

      result
    end

    def consume_delimiter(pieces, delimiter_state, has_interpolation)
      options = Regex::Options::None
      token_end_location = nil
      while true
        case @token.type
        when :STRING
          pieces << Piece.new(@token.value.to_s, @token.line_number)

          next_string_token(delimiter_state)
          delimiter_state = @token.delimiter_state
        when :DELIMITER_END
          if delimiter_state.kind == :regex
            options = consume_regex_options
          end
          token_end_location = token_end_location()
          next_token
          break
        when :EOF
          case delimiter_state.kind
          when :command
            raise "Unterminated command"
          when :regex
            raise "Unterminated regular expression"
          when :heredoc
            raise "Unterminated heredoc"
          else
            raise "Unterminated string literal"
          end
        else
          line_number = @token.line_number
          delimiter_state = @token.delimiter_state
          next_token_skip_space_or_newline
          exp, _ = preserve_last_call_has_parentheses do
            @last_call_has_parentheses = true
            parse_expression
          end

          if exp.is_a?(StringLiteral)
            pieces << Piece.new(exp.value, line_number)
          else
            pieces << Piece.new(exp, line_number)
            has_interpolation = true
          end

          if @token.type != :"}"
            raise "Unterminated string interpolation"
          end

          @token.delimiter_state = delimiter_state
          next_string_token(delimiter_state)
          delimiter_state = @token.delimiter_state
        end
      end

      {delimiter_state, has_interpolation, options, token_end_location}
    end

    def consume_regex_options
      options = Regex::Options::None
      while true
        case current_char
        when 'i'
          options |= Regex::Options::IGNORE_CASE
          next_char
        when 'm'
          options |= Regex::Options::MULTILINE
          next_char
        when 'x'
          options |= Regex::Options::EXTENDED
          next_char
        else
          if 'a' <= current_char.downcase <= 'z'
            raise "unknown regex option: #{current_char}"
          end
          break
        end
      end
      options
    end

    def needs_heredoc_indent_removed?(delimiter_state)
      delimiter_state.kind == :heredoc && delimiter_state.heredoc_indent > 0
    end

    def remove_heredoc_indent(pieces : Array, indent)
      current_line = MemoryIO.new
      remove_indent = true
      new_pieces = [] of ASTNode
      previous_line_number = 0
      pieces.each_with_index do |piece, i|
        value = piece.value
        line_number = piece.line_number
        this_piece_is_in_new_line = line_number != previous_line_number
        next_piece_is_in_new_line = i == pieces.size - 1 || pieces[i + 1].line_number != line_number
        if value.is_a?(String)
          if value == "\n" || value == "\r\n"
            current_line << value
            if this_piece_is_in_new_line || next_piece_is_in_new_line
              line = current_line.to_s
              line = remove_heredoc_from_line(line, indent, line_number - 1) if remove_indent
              new_pieces << StringLiteral.new(line)
              current_line.clear
              remove_indent = true
            end
          elsif (slash_n = value.starts_with?("\n")) || value.starts_with?("\r\n")
            current_line << (slash_n ? "\n" : "\r\n")
            line = current_line.to_s
            line = remove_heredoc_from_line(line, indent, line_number - 1) if remove_indent
            new_pieces << StringLiteral.new(line)
            current_line.clear
            remove_indent = true
            current_line << value.byte_slice(slash_n ? 1 : 2)
          else
            current_line << value
          end
        else
          if remove_indent
            line = current_line.to_s
            if (line.size < indent) || !line.each_char.first(indent).all?(&.whitespace?)
              raise "heredoc line must have an indent greater or equal than #{indent}", line_number, 1
            else
              line = line[indent..-1]
            end
            new_pieces << StringLiteral.new(line) unless line.empty?
            new_pieces << value
            remove_indent = false
            current_line.clear
          else
            unless current_line.empty?
              line = current_line.to_s
              new_pieces << StringLiteral.new(line)
              current_line.clear
            end

            new_pieces << value
          end
        end
        previous_line_number = line_number
      end
      unless current_line.empty?
        line = current_line.to_s
        line = remove_heredoc_from_line(line, indent, pieces.last.line_number) if remove_indent
        new_pieces << StringLiteral.new(line)
      end
      new_pieces
    end

    def remove_heredoc_from_line(line, indent, line_number)
      if line.each_char.first(indent).all? &.whitespace?
        if line.size - 1 < indent
          "\n"
        else
          line[indent..-1]
        end
      else
        raise "heredoc line must have an indent greater or equal than #{indent}", line_number, 1
      end
    end

    def parse_string_without_interpolation(context)
      location = @token.location

      unless string_literal_start?
        raise "expected string literal for #{context}, not #{@token}"
      end

      string = parse_delimiter
      if string.is_a?(StringLiteral)
        string.value
      else
        raise "interpolation not allowed in #{context}", location
      end
    end

    def parse_string_array
      parse_string_or_symbol_array StringLiteral, "String"
    end

    def parse_symbol_array
      parse_string_or_symbol_array SymbolLiteral, "Symbol"
    end

    def parse_string_or_symbol_array(klass, elements_type)
      strings = [] of ASTNode

      while true
        next_string_array_token
        case @token.type
        when :STRING
          strings << klass.new(@token.value.to_s)
        when :STRING_ARRAY_END
          next_token
          break
        when :EOF
          raise "Unterminated symbol array literal"
        end
      end

      ArrayLiteral.new strings, Path.global(elements_type)
    end

    def parse_empty_array_literal
      line = @line_number
      column = @token.column_number

      next_token_skip_space
      if @token.keyword?(:of)
        next_token_skip_space_or_newline
        of = parse_single_type
        ArrayLiteral.new(of: of).at_end(of)
      else
        raise "for empty arrays use '[] of ElementType'", line, column
      end
    end

    def parse_array_literal
      slash_is_regex!

      exps = [] of ASTNode
      end_location = nil

      open("array literal") do
        next_token_skip_space_or_newline
        while @token.type != :"]"
          exps << parse_expression
          end_location = token_end_location
          skip_space
          if @token.type == :NEWLINE
            skip_space_or_newline
            check :"]"
            break
          end

          if @token.type == :","
            slash_is_regex!
            next_token_skip_space_or_newline
          end
        end
        next_token_skip_space
      end

      of = nil
      if @token.keyword?(:of)
        next_token_skip_space_or_newline
        of = parse_single_type
        end_location = of.end_location
      end

      ArrayLiteral.new(exps, of).at_end(end_location)
    end

    def parse_hash_or_tuple_literal(allow_of = true)
      location = @token.location
      line = @line_number
      column = @token.column_number

      slash_is_regex!
      next_token_skip_space_or_newline

      if @token.type == :"}"
        end_location = token_end_location
        next_token_skip_space
        new_hash_literal([] of HashLiteral::Entry, line, column, end_location)
      else
        if named_tuple_start?
          unless allow_of
            raise "can't use named tuple syntax for Hash-like literal, use '=>'", @token
          end
          return parse_named_tuple(location)
        else
          first_key = parse_op_assign
          case @token.type
          when :":"
            if first_key.is_a?(StringLiteral)
              # It's a named tuple
              unless allow_of
                raise "can't use named tuple syntax for Hash-like literal, use '=>'", @token
              end
              return parse_named_tuple(location, first_key.value)
            else
              check :"=>"
            end
          when :","
            slash_is_regex!
            next_token_skip_space_or_newline
            return parse_tuple first_key, location
          when :"}"
            return parse_tuple first_key, location
          else
            check :"=>"
          end
        end
        slash_is_regex!
        next_token_skip_space
        parse_hash_literal first_key, location, allow_of
      end
    end

    def parse_hash_literal(first_key, location, allow_of)
      slash_is_regex!

      line = @line_number
      column = @token.column_number
      end_location = nil

      entries = [] of HashLiteral::Entry
      entries << HashLiteral::Entry.new(first_key, parse_op_assign)

      if @token.type == :NEWLINE
        next_token_skip_space_or_newline
        check :"}"
        next_token_skip_space
      else
        open("hash literal", location) do
          skip_space_or_newline
          if @token.type == :","
            slash_is_regex!
            next_token_skip_space_or_newline
          end

          while @token.type != :"}"
            key = parse_op_assign
            skip_space_or_newline
            if @token.type == :":" && key.is_a?(StringLiteral)
              # Nothing: it's a string key
            else
              check :"=>"
            end
            slash_is_regex!
            next_token_skip_space_or_newline
            entries << HashLiteral::Entry.new(key, parse_op_assign)
            skip_space
            if @token.type == :NEWLINE
              next_token_skip_space_or_newline
              check :"}"
              break
            end
            if @token.type == :","
              slash_is_regex!
              next_token_skip_space_or_newline
            end
          end
          end_location = token_end_location
          next_token_skip_space
        end
      end

      new_hash_literal entries, line, column, end_location, allow_of: allow_of
    end

    def named_tuple_start?
      (@token.type == :IDENT || @token.type == :CONST) && current_char == ':' && peek_next_char != ':'
    end

    def string_literal_start?
      @token.type == :DELIMITER_START && @token.delimiter_state.kind == :string
    end

    def parse_tuple(first_exp, location)
      exps = [] of ASTNode
      end_location = nil

      open("tuple literal", location) do
        exps << first_exp
        while @token.type != :"}"
          exps << parse_expression
          skip_space_or_newline
          if @token.type == :","
            next_token_skip_space_or_newline
          end
        end
        end_location = token_end_location
        next_token_skip_space
      end

      TupleLiteral.new(exps).at_end(end_location)
    end

    def new_hash_literal(entries, line, column, end_location, allow_of = true)
      of = nil

      if allow_of
        if @token.keyword?(:of)
          next_token_skip_space_or_newline
          of_key = parse_single_type
          check :"=>"
          next_token_skip_space_or_newline
          of_value = parse_single_type
          of = HashLiteral::Entry.new(of_key, of_value)
          end_location = of_value.end_location
        end

        if entries.empty? && !of
          raise "for empty hashes use '{} of KeyType => ValueType'", line, column
        end
      end

      HashLiteral.new(entries, of).at_end(end_location)
    end

    def parse_named_tuple(location)
      parse_named_tuple(location, @token.value.to_s)
    end

    def parse_named_tuple(location, first_key)
      next_token

      slash_is_regex!
      next_token_skip_space

      first_value = parse_op_assign
      skip_space_or_newline

      end_location = nil

      entries = [] of NamedTupleLiteral::Entry
      entries << NamedTupleLiteral::Entry.new(first_key, first_value)

      if @token.type == :","
        next_token_skip_space_or_newline

        while @token.type != :"}"
          key = @token.value.to_s
          if named_tuple_start?
            next_token
          elsif string_literal_start?
            key = parse_string_without_interpolation("named tuple name")
          else
            raise "expected '}' or named tuple name, not #{@token}", @token
          end

          check :":"

          if entries.any? { |entry| entry.key == key }
            raise "duplicated key: #{key}", @token
          end

          slash_is_regex!
          next_token_skip_space

          value = parse_op_assign
          skip_space

          entries << NamedTupleLiteral::Entry.new(key, value)
          if @token.type == :","
            next_token_skip_space_or_newline
          else
            break
          end
        end
      end

      skip_space_or_newline
      check :"}"

      end_location = token_end_location
      next_token_skip_space

      NamedTupleLiteral.new(entries).at(location).at_end(end_location)
    end

    def parse_require
      raise "can't require inside def", @token if @def_nest > 0
      raise "can't require inside type declarations", @token if @type_nest > 0

      next_token_skip_space
      string = parse_string_without_interpolation("require")

      skip_space

      Require.new string
    end

    def parse_case
      slash_is_regex!
      next_token_skip_space_or_newline
      unless @token.keyword?(:when)
        cond = parse_op_assign_no_control
        skip_statement_end
      end

      whens = [] of When
      a_else = nil

      while true
        case @token.type
        when :IDENT
          case @token.value
          when :when
            slash_is_regex!
            next_token_skip_space_or_newline
            when_conds = [] of ASTNode

            if cond.is_a?(TupleLiteral)
              while true
                if @token.type == :"{"
                  curly_location = @token.location

                  next_token_skip_space_or_newline

                  tuple_elements = [] of ASTNode

                  while true
                    tuple_elements << parse_when_expression(cond)
                    skip_space
                    if @token.type == :","
                      next_token_skip_space_or_newline
                    else
                      break
                    end
                  end

                  if tuple_elements.size != cond.elements.size
                    raise "wrong number of tuple elements (given #{tuple_elements.size}, expected #{cond.elements.size})", curly_location
                  end

                  tuple = TupleLiteral.new(tuple_elements)
                  when_conds << tuple

                  check :"}"
                  next_token_skip_space
                else
                  when_conds << parse_when_expression(cond)
                  skip_space
                end

                break if when_expression_end
              end
            else
              while true
                when_conds << parse_when_expression(cond)
                skip_space
                break if when_expression_end
              end
            end

            slash_is_regex!
            when_body = parse_expressions
            skip_space_or_newline
            whens << When.new(when_conds, when_body)
          when :else
            if whens.size == 0
              unexpected_token @token.to_s, "expecting when"
            end
            slash_is_regex!
            next_token_skip_statement_end
            a_else = parse_expressions
            skip_statement_end
            check_ident :end
            next_token
            break
          when :end
            if whens.empty?
              unexpected_token @token.to_s, "expecting when, else or end"
            end
            next_token
            break
          else
            unexpected_token @token.to_s, "expecting when, else or end"
          end
        else
          unexpected_token @token.to_s, "expecting when, else or end"
        end
      end

      Case.new(cond, whens, a_else)
    end

    def when_expression_end
      if @token.keyword?(:then)
        next_token_skip_space_or_newline
        return true
      else
        slash_is_regex!
        case @token.type
        when :","
          next_token_skip_space_or_newline
        when :NEWLINE
          skip_space_or_newline
          return true
        when :";"
          skip_statement_end
          return true
        else
          unexpected_token @token.to_s, "expecting ',', ';' or '\n'"
        end
      end
      false
    end

    def parse_when_expression(cond)
      if cond && @token.type == :"."
        next_token
        call = parse_var_or_call(force_call: true).as(Call)
        call.obj = ImplicitObj.new
        call
      else
        parse_op_assign_no_control
      end
    end

    def parse_include
      parse_include_or_extend Include
    end

    def parse_extend
      parse_include_or_extend Extend
    end

    def parse_include_or_extend(klass)
      location = @token.location

      next_token_skip_space_or_newline

      if @token.keyword?(:self)
        name = Self.new.at(@token.location)
        name.end_location = token_end_location
        next_token_skip_space
      else
        name = parse_ident
      end

      klass.new name
    end

    def parse_to_def(a_def)
      prepare_parse_def
      @def_nest += 1

      result = parse

      a_def.calls_super = @calls_super
      a_def.calls_initialize = @calls_initialize
      a_def.calls_previous_def = @calls_previous_def
      a_def.uses_block_arg = @uses_block_arg
      a_def.assigns_special_var = @assigns_special_var

      result
    end

    def parse_def(is_abstract = false, is_macro_def = false, doc = nil)
      doc ||= @token.doc

      prepare_parse_def
      a_def = parse_def_helper is_abstract: is_abstract, is_macro_def: is_macro_def

      a_def.calls_super = @calls_super
      a_def.calls_initialize = @calls_initialize
      a_def.calls_previous_def = @calls_previous_def
      a_def.uses_block_arg = @uses_block_arg
      a_def.assigns_special_var = @assigns_special_var
      a_def.doc = doc
      @calls_super = false
      @calls_initialize = false
      @calls_previous_def = false
      @uses_block_arg = false
      @assigns_special_var = false
      @block_arg_name = nil
      @is_macro_def = false
      a_def
    end

    def prepare_parse_def
      @calls_super = false
      @calls_initialize = false
      @calls_previous_def = false
      @uses_block_arg = false
      @block_arg_name = nil
      @assigns_special_var = false
      @is_macro_def = false
    end

    def parse_macro
      doc = @token.doc

      next_token

      case current_char
      when '%'
        next_char
        @token.type = :"%"
        @token.column_number += 1
      when '/'
        next_char
        @token.type = :"/"
        @token.column_number += 1
      else
        skip_space_or_newline

        if @token.keyword?(:def)
          a_def = parse_def_helper is_macro_def: true
          a_def.doc = doc
          return a_def
        end

        check DefOrMacroCheck1
      end

      push_def

      name_line_number = @token.line_number
      name_column_number = @token.column_number

      if @token.type == :IDENT
        check_valid_def_name
        name = @token.value.to_s
      else
        check_valid_def_op_name
        name = @token.type.to_s
      end
      next_token_skip_space

      args = [] of Arg

      found_default_value = false
      found_splat = false
      found_double_splat = nil

      splat_index = nil
      double_splat = nil
      index = 0

      case @token.type
      when :"("
        next_token_skip_space_or_newline
        while @token.type != :")"
          extras = parse_arg(args,
            extra_assigns: nil,
            parentheses: true,
            found_default_value: found_default_value,
            found_splat: found_splat,
            found_double_splat: found_double_splat,
            allow_restrictions: false)
          if !found_default_value && extras.default_value
            found_default_value = true
          end
          if !splat_index && extras.splat
            splat_index = index
            found_splat = true
          end
          if extras.double_splat
            double_splat = args.pop
            found_double_splat = double_splat
          end
          if block_arg = extras.block_arg
            check :")"
            break
          elsif @token.type == :","
            next_token_skip_space_or_newline
          else
            skip_space
            if @token.type != :")"
              unexpected_token @token.to_s, "expected ',' or ')'"
            end
          end
          index += 1
        end

        if splat_index == args.size - 1 && args.last.name.empty?
          raise "named arguments must follow bare *", args.last.location.not_nil!
        end

        next_token
      when :IDENT, :"*"
        if @token.keyword?(:end)
          unexpected_token @token.to_s, "expected ';' or newline"
        else
          unexpected_token @token.to_s, "parentheses are mandatory for macro arguments"
        end
      end

      end_location = nil

      if @token.keyword?(:end)
        end_location = token_end_location
        body = Expressions.new
        next_token_skip_space
      else
        body, end_location = parse_macro_body(name_line_number, name_column_number)
      end

      pop_def

      node = Macro.new name, args, body, block_arg, splat_index, double_splat: double_splat
      node.name_column_number = name_column_number
      node.doc = doc
      node.end_location = end_location
      node
    end

    def parse_macro_body(start_line, start_column, macro_state = Token::MacroState.default)
      skip_whitespace = check_macro_skip_whitespace

      pieces = [] of ASTNode

      while true
        next_macro_token macro_state, skip_whitespace
        macro_state = @token.macro_state
        if macro_state.yields
          @yields = 0
        end

        skip_whitespace = false

        case @token.type
        when :MACRO_LITERAL
          pieces << MacroLiteral.new(@token.value.to_s)
        when :MACRO_EXPRESSION_START
          pieces << MacroExpression.new(parse_macro_expression)
          check_macro_expression_end
          skip_whitespace = check_macro_skip_whitespace
        when :MACRO_CONTROL_START
          macro_control = parse_macro_control(start_line, start_column, macro_state)
          if macro_control
            pieces << macro_control
            skip_whitespace = check_macro_skip_whitespace
          else
            return new_macro_expressions(pieces), nil
          end
        when :MACRO_VAR
          macro_var_name = @token.value.to_s
          if current_char == '{'
            macro_var_exps = parse_macro_var_exps
          else
            macro_var_exps = nil
          end
          pieces << MacroVar.new(macro_var_name, macro_var_exps)
        when :MACRO_END
          break
        when :EOF
          raise "unterminated macro", start_line, start_column
        else
          unexpected_token
        end
      end

      end_location = token_end_location

      next_token

      {new_macro_expressions(pieces), end_location}
    end

    private def new_macro_expressions(pieces)
      if pieces.empty?
        Expressions.new
      else
        Expressions.from(pieces)
      end
    end

    def parse_macro_var_exps
      next_token # '{'
      next_token

      exps = [] of ASTNode
      while true
        exps << parse_expression_inside_macro
        skip_space
        case @token.type
        when :","
          next_token_skip_space
          if @token.type == :"}"
            break
          end
        when :"}"
          break
        else
          unexpected_token @token, "expecting ',' or '}'"
        end
      end
      exps
    end

    def check_macro_skip_whitespace
      if current_char == '\\' && peek_next_char.whitespace?
        next_char
        true
      else
        false
      end
    end

    def parse_percent_macro_expression
      raise "can't nest macro expressions", @token if @in_macro_expression

      macro_exp = parse_macro_expression
      check_macro_expression_end
      next_token
      MacroExpression.new(macro_exp)
    end

    def parse_macro_expression
      next_token_skip_space_or_newline
      parse_expression_inside_macro
    end

    def check_macro_expression_end
      check :"}"

      next_token
      check :"}"
    end

    def parse_percent_macro_control
      raise "can't nest macro expressions", @token if @in_macro_expression

      macro_control = parse_macro_control(@line_number, @column_number)
      if macro_control
        check :"%}"
        next_token_skip_space
        macro_control
      else
        unexpected_token_in_atomic
      end
    end

    def parse_macro_control(start_line, start_column, macro_state = Token::MacroState.default)
      next_token_skip_space_or_newline

      case @token.type
      when :IDENT
        case @token.value
        when :for
          next_token_skip_space

          vars = [] of Var

          while true
            vars << Var.new(check_ident).at(@token.location)

            next_token_skip_space
            if @token.type == :","
              next_token_skip_space
            else
              break
            end
          end

          check_ident :in
          next_token_skip_space

          exp = parse_expression_inside_macro

          check :"%}"

          body, end_location = parse_macro_body(start_line, start_column, macro_state)

          check_ident :end
          next_token_skip_space
          check :"%}"

          return MacroFor.new(vars, exp, body)
        when :if
          return parse_macro_if(start_line, start_column, macro_state)
        when :unless
          macro_if = parse_macro_if(start_line, start_column, macro_state)
          case macro_if
          when MacroIf
            macro_if.then, macro_if.else = macro_if.else, macro_if.then
          when MacroExpression
            if (exp = macro_if.exp).is_a?(If)
              exp.then, exp.else = exp.else, exp.then
            end
          end
          return macro_if
        when :begin
          next_token_skip_space
          check :"%}"

          body, end_location = parse_macro_body(start_line, start_column, macro_state)

          check_ident :end
          next_token_skip_space
          check :"%}"

          return MacroIf.new(BoolLiteral.new(true), body)
        when :else, :elsif, :end
          return nil
        end
      end

      @in_macro_expression = true
      exps = parse_expressions
      @in_macro_expression = false

      MacroExpression.new(exps, output: false)
    end

    def parse_macro_if(start_line, start_column, macro_state, check_end = true)
      next_token_skip_space

      @in_macro_expression = true
      cond = parse_op_assign
      @in_macro_expression = false

      if @token.type != :"%}" && check_end
        an_if = parse_if_after_condition cond, true
        return MacroExpression.new(an_if, output: false)
      end

      check :"%}"

      a_then, end_location = parse_macro_body(start_line, start_column, macro_state)

      if @token.type == :IDENT
        case @token.value
        when :else
          next_token_skip_space
          check :"%}"

          a_else, end_location = parse_macro_body(start_line, start_column, macro_state)

          if check_end
            check_ident :end
            next_token_skip_space
            check :"%}"
          end
        when :elsif
          a_else = parse_macro_if(start_line, start_column, macro_state, false)

          if check_end
            check_ident :end
            next_token_skip_space
            check :"%}"
          end
        when :end
          if check_end
            next_token_skip_space
            check :"%}"
          end
        else
          unexpected_token
        end
      else
        unexpected_token
      end

      return MacroIf.new(cond, a_then, a_else)
    end

    def parse_expression_inside_macro
      @in_macro_expression = true

      if @token.type == :"*"
        next_token_skip_space
        exp = parse_expression
        exp = Splat.new(exp).at(exp.location)
      else
        exp = parse_expression
      end

      skip_space_or_newline

      @in_macro_expression = false
      exp
    end

    DefOrMacroCheck1 = [:IDENT, :CONST, :"<<", :"<", :"<=", :"==", :"===", :"!=", :"=~", :"!~", :">>", :">", :">=", :"+", :"-", :"*", :"/", :"!", :"~", :"%", :"&", :"|", :"^", :"**", :"[]", :"[]=", :"<=>", :"[]?"]
    DefOrMacroCheck2 = [:"<<", :"<", :"<=", :"==", :"===", :"!=", :"=~", :"!~", :">>", :">", :">=", :"+", :"-", :"*", :"/", :"!", :"~", :"%", :"&", :"|", :"^", :"**", :"[]", :"[]?", :"[]=", :"<=>"]

    def parse_def_helper(is_abstract = false, is_macro_def = false)
      push_def
      @doc_enabled = false
      @def_nest += 1

      # At this point we want to attach the "do" to calls inside the def,
      # not to calls that might have this def as a macro argument.
      @last_call_has_parentheses = true

      next_token

      case current_char
      when '%'
        next_char
        @token.type = :"%"
        @token.column_number += 1
      when '/'
        next_char
        @token.type = :"/"
        @token.column_number += 1
      when '`'
        next_char
        @token.type = :"`"
        @token.column_number += 1
      else
        skip_space_or_newline
        check DefOrMacroCheck1
      end

      receiver = nil
      @yields = nil
      name_line_number = @token.line_number
      name_column_number = @token.column_number
      receiver_location = @token.location
      end_location = token_end_location

      if @token.type == :CONST
        receiver = parse_ident
      elsif @token.type == :IDENT
        check_valid_def_name
        name = @token.value.to_s

        next_token
        if @token.type == :"="
          name = "#{name}="
          next_token_skip_space
        else
          skip_space
        end
      else
        check_valid_def_op_name
        name = @token.type.to_s

        next_token_skip_space
      end

      args = [] of Arg
      extra_assigns = [] of ASTNode

      if @token.type == :"."
        unless receiver
          if name
            receiver = Var.new(name).at(receiver_location)
          else
            raise "shouldn't reach this line"
          end
        end
        next_token_skip_space

        if @token.type == :IDENT
          check_valid_def_name
          name = @token.value.to_s

          name_column_number = @token.column_number
          next_token
          if @token.type == :"="
            name = "#{name}="
            next_token_skip_space
          else
            skip_space
          end
        else
          check DefOrMacroCheck2
          check_valid_def_op_name
          name = @token.type.to_s

          name_column_number = @token.column_number
          next_token_skip_space
        end
      else
        if receiver
          unexpected_token
        else
          raise "shouldn't reach this line" unless name
        end
        name = name.not_nil!
      end

      found_default_value = false
      found_splat = false
      found_double_splat = nil

      index = 0
      splat_index = nil
      double_splat = nil

      case @token.type
      when :"("
        next_token_skip_space_or_newline
        while @token.type != :")"
          extras = parse_arg(args,
            extra_assigns: extra_assigns,
            parentheses: true,
            found_default_value: found_default_value,
            found_splat: found_splat,
            found_double_splat: found_double_splat,
            allow_restrictions: true,
          )
          if !found_default_value && extras.default_value
            found_default_value = true
          end
          if !splat_index && extras.splat
            splat_index = index
            found_splat = true
          end
          if extras.double_splat
            double_splat = args.pop
            found_double_splat = double_splat
          end
          if block_arg = extras.block_arg
            compute_block_arg_yields block_arg
            check :")"
            break
          elsif @token.type == :","
            next_token_skip_space_or_newline
          else
            skip_space_or_newline
            if @token.type != :")"
              unexpected_token @token.to_s, "expected ',' or ')'"
            end
          end
          index += 1
        end

        if splat_index == args.size - 1 && args.last.name.empty?
          raise "named arguments must follow bare *", args.last.location.not_nil!
        end

        next_token_skip_space
        if @token.type == :SYMBOL
          raise "a space is mandatory between ':' and return type", @token
        end
      when :IDENT, :INSTANCE_VAR, :CLASS_VAR, :"*", :"**"
        if @token.keyword?(:end)
          unexpected_token @token.to_s, "expected ';' or newline"
        else
          unexpected_token @token.to_s, "parentheses are mandatory for def arguments"
        end
      when :";", :"NEWLINE"
        # Skip
      when :":"
        # Skip
      when :"&"
        unexpected_token @token.to_s, "parentheses are mandatory for def arguments"
      when :SYMBOL
        raise "a space is mandatory between ':' and return type", @token
      else
        if is_abstract && @token.type == :EOF
          # OK
        else
          unexpected_token
        end
      end

      if @token.type == :":"
        next_token_skip_space
        return_type = parse_single_type
        end_location = return_type.end_location
      end

      if is_abstract
        body = Nop.new
      else
        slash_is_regex!
        skip_statement_end

        end_location = token_end_location

        if @token.keyword?(:end)
          body = Expressions.from(extra_assigns)
          next_token_skip_space
        else
          body = parse_expressions
          if extra_assigns.size > 0
            exps = [] of ASTNode
            exps.concat extra_assigns
            if body.is_a?(Expressions)
              exps.concat body.expressions
            else
              exps.push body
            end
            body = Expressions.from exps
          end
          body, end_location = parse_exception_handler body, implicit: true
        end
      end

      @def_nest -= 1
      @doc_enabled = !!@wants_doc
      pop_def

      node = Def.new name, args, body, receiver, block_arg, return_type, (is_macro_def || @is_macro_def), @yields, is_abstract, splat_index, double_splat: double_splat
      node.name_column_number = name_column_number
      set_visibility node
      node.end_location = end_location
      node
    end

    def check_valid_def_name
      if {:is_a?, :as, :as?, :responds_to?, :nil?}.includes?(@token.value)
        raise "'#{@token.value}' is a pseudo-method and can't be redefined", @token
      end
    end

    def check_valid_def_op_name
      if @token.type == :"!"
        raise "'!' is a pseudo-method and can't be redefined", @token
      end
    end

    def compute_block_arg_yields(block_arg)
      block_arg_restriction = block_arg.restriction
      if block_arg_restriction.is_a?(ProcNotation)
        @yields = block_arg_restriction.inputs.try(&.size) || 0
      else
        @yields = 0
      end
    end

    record ArgExtras,
      block_arg : Arg?,
      default_value : Bool,
      splat : Bool,
      double_splat : Bool

    def parse_arg(args, extra_assigns, parentheses, found_default_value, found_splat, found_double_splat, allow_restrictions)
      if @token.type == :"&"
        next_token_skip_space_or_newline
        block_arg = parse_block_arg(extra_assigns)
        if args.any?(&.name.==(block_arg.name)) || (found_double_splat && found_double_splat.name == block_arg.name)
          raise "duplicated argument name: #{block_arg.name}", block_arg.location.not_nil!
        end
        return ArgExtras.new(block_arg, false, false, false)
      end

      splat = false
      double_splat = false
      arg_location = @token.location
      allow_external_name = true

      case @token.type
      when :"*"
        if found_splat
          unexpected_token
        end

        splat = true
        allow_external_name = false
        next_token_skip_space
      when :"**"
        if found_double_splat
          unexpected_token
        end

        double_splat = true
        allow_external_name = false
        next_token_skip_space
      end

      found_space = false

      if splat && (@token.type == :"," || @token.type == :")")
        arg_name = ""
        uses_arg = false
        allow_restrictions = false
      else
        arg_location = @token.location
        arg_name, external_name, found_space, uses_arg = parse_arg_name(arg_location, extra_assigns, allow_external_name: allow_external_name)

        args.each do |arg|
          if arg.name == arg_name
            raise "duplicated argument name: #{arg_name}", arg_location
          end

          if arg.external_name == external_name
            raise "duplicated argument external name: #{external_name}", arg_location
          end
        end

        if @token.type == :SYMBOL
          raise "space required after colon in type restriction", @token
        end
      end

      default_value = nil
      restriction = nil

      found_colon = false

      if allow_restrictions && @token.type == :":"
        if !default_value && !found_space
          raise "space required before colon in type restriction", @token
        end

        next_token_skip_space_or_newline

        location = @token.location
        splat_restriction = false
        if (splat && @token.type == :"*") || (double_splat && @token.type == :"**")
          splat_restriction = true
          next_token
        end

        restriction = parse_single_type(allow_splat: !splat_restriction)

        if splat_restriction
          restriction = splat ? Splat.new(restriction) : DoubleSplat.new(restriction)
          restriction.at(location)
        end
        found_colon = true
      end

      if @token.type == :"="
        raise "splat argument can't have default value", @token if splat
        raise "double splat argument can't have default value", @token if double_splat

        next_token_skip_space_or_newline

        case @token.type
        when :__LINE__, :__FILE__, :__DIR__
          default_value = MagicConstant.new(@token.type).at(@token.location)
          next_token
        else
          @no_type_declaration += 1
          default_value = parse_op_assign
          @no_type_declaration -= 1
        end

        skip_space
      else
        if found_default_value && !found_splat && !splat && !double_splat
          raise "argument must have a default value", arg_location
        end
      end

      unless found_colon
        if @token.type == :SYMBOL
          raise "the syntax for an argument with a default value V and type T is `arg : T = V`", @token
        end

        if allow_restrictions && @token.type == :":"
          raise "the syntax for an argument with a default value V and type T is `arg : T = V`", @token
        end
      end

      raise "Bug: arg_name is nil" unless arg_name

      arg = Arg.new(arg_name, default_value, restriction, external_name: external_name).at(arg_location)
      args << arg
      push_var arg

      ArgExtras.new(nil, !!default_value, splat, !!double_splat)
    end

    def parse_block_arg(extra_assigns)
      name_location = @token.location
      arg_name, external_name, found_space, uses_arg = parse_arg_name(name_location, extra_assigns, allow_external_name: false)
      @uses_block_arg = true if uses_arg

      inputs = nil
      output = nil

      if @token.type == :":"
        next_token_skip_space_or_newline

        location = @token.location

        type_spec = parse_single_type(allow_splat: true)
      end

      block_arg = Arg.new(arg_name, restriction: type_spec).at(name_location)

      push_var block_arg

      @block_arg_name = block_arg.name

      block_arg
    end

    def parse_arg_name(location, extra_assigns, allow_external_name)
      do_next_token = true

      if allow_external_name && (@token.type == :IDENT || string_literal_start?)
        if @token.type == :IDENT
          external_name = @token.type == :IDENT ? @token.value.to_s : ""
          next_token
        else
          external_name = parse_string_without_interpolation("external name")
        end
        found_space = @token.type == :SPACE || @token.type == :NEWLINE
        skip_space
        do_next_token = false
      end

      case @token.type
      when :IDENT
        arg_name = @token.value.to_s
        if arg_name == external_name
          raise "when specified, external name must be different than internal name", @token
        end

        uses_arg = false
        do_next_token = true
      when :INSTANCE_VAR
        arg_name = @token.value.to_s[1..-1]
        if arg_name == external_name
          raise "when specified, external name must be different than internal name", @token
        end

        ivar = InstanceVar.new(@token.value.to_s).at(location)
        var = Var.new(arg_name).at(location)
        assign = Assign.new(ivar, var).at(location)
        if extra_assigns
          extra_assigns.push assign
        else
          raise "can't use @instance_variable here"
        end
        uses_arg = true
        do_next_token = true
      when :CLASS_VAR
        arg_name = @token.value.to_s[2..-1]
        if arg_name == external_name
          raise "when specified, external name must be different than internal name", @token
        end

        cvar = ClassVar.new(@token.value.to_s).at(location)
        var = Var.new(arg_name).at(location)
        assign = Assign.new(cvar, var).at(location)
        if extra_assigns
          extra_assigns.push assign
        else
          raise "can't use @@class_var here"
        end
        uses_arg = true
        do_next_token = true
      else
        if external_name
          arg_name = external_name
        else
          raise "unexpected token: #{@token}"
        end
      end

      if do_next_token
        next_token
        found_space = @token.type == :SPACE || @token.type == :NEWLINE
      end

      skip_space_or_newline

      {arg_name, external_name, found_space, uses_arg}
    end

    def parse_if(check_end = true)
      slash_is_regex!
      next_token_skip_space_or_newline

      cond = parse_op_assign_no_control allow_suffix: false
      parse_if_after_condition cond, check_end
    end

    def parse_if_after_condition(cond, check_end)
      slash_is_regex!
      skip_statement_end

      a_then = parse_expressions
      skip_statement_end

      a_else = nil
      if @token.type == :IDENT
        case @token.value
        when :else
          next_token_skip_statement_end
          a_else = parse_expressions
        when :elsif
          a_else = parse_if check_end: false
        end
      end

      end_location = token_end_location
      if check_end
        check_ident :end
        next_token_skip_space
      end

      If.new(cond, a_then, a_else).at_end(end_location)
    end

    def parse_unless
      next_token_skip_space_or_newline

      cond = parse_op_assign_no_control allow_suffix: false
      skip_statement_end

      a_then = parse_expressions
      skip_statement_end

      a_else = nil
      if @token.keyword?(:else)
        next_token_skip_statement_end
        a_else = parse_expressions
      end

      check_ident :end
      end_location = token_end_location
      next_token_skip_space

      Unless.new(cond, a_then, a_else).at_end(end_location)
    end

    def parse_ifdef(check_end = true, mode = :normal)
      next_token_skip_space_or_newline

      cond = parse_flags_or
      skip_statement_end

      a_then = parse_ifdef_body(mode)
      skip_statement_end

      a_else = nil
      if @token.type == :IDENT
        case @token.value
        when :else
          next_token_skip_statement_end
          a_else = parse_ifdef_body(mode)
        when :elsif
          a_else = parse_ifdef check_end: false, mode: mode
        end
      end

      end_location = token_end_location

      if check_end
        check_ident :end
        next_token_skip_space
      end

      IfDef.new(cond, a_then, a_else).at_end(end_location)
    end

    def parse_ifdef_body(mode)
      case mode
      when :lib
        parse_lib_body_expressions
      when :struct_or_union
        parse_struct_or_union_body_expressions
      else
        parse_expressions
      end
    end

    parse_operator :flags_or, :flags_and, "Or.new left, right", ":\"||\""
    parse_operator :flags_and, :flags_atomic, "And.new left, right", ":\"&&\""

    def parse_flags_atomic
      case @token.type
      when :"("
        next_token_skip_space
        if @token.type == :")"
          raise "unexpected token: #{@token}"
        end

        atomic = parse_flags_or
        skip_space

        check :")"
        next_token_skip_space

        atomic
      when :"!"
        next_token_skip_space
        Not.new(parse_flags_atomic)
      when :IDENT
        str = @token.to_s
        next_token_skip_space
        Var.new(str)
      else
        raise "unexpected token: #{@token}"
      end
    end

    def set_visibility(node)
      if visibility = @visibility
        node.visibility = visibility
      end
      node
    end

    def parse_var_or_call(global = false, force_call = false)
      location = @token.location
      end_location = token_end_location
      doc = @token.doc

      case @token.value
      when :is_a?
        obj = Var.new("self").at(location)
        return parse_is_a(obj)
      when :as
        obj = Var.new("self").at(location)
        return parse_as(obj)
      when :as?
        obj = Var.new("self").at(location)
        return parse_as?(obj)
      when :responds_to?
        obj = Var.new("self").at(location)
        return parse_responds_to(obj)
      when :nil?
        obj = Var.new("self").at(location)
        return parse_nil?(obj)
      end

      name = @token.value.to_s
      name_column_number = @token.column_number

      if force_call && !@token.value
        name = @token.type.to_s
      end

      is_var = var?(name)

      @wants_regex = false
      next_token

      if @token.type == :SPACE
        # We don't want the next token to be a regex literal if the call's name is
        # a variable in the current scope (it's unlikely that there will be a method
        # with that name that accepts a regex as a first argument).
        # This allows us to write: a = 1; b = 2; a /b
        @wants_regex = !is_var
      end

      case name
      when "super"
        @calls_super = true
      when "initialize"
        @calls_initialize = true
      when "previous_def"
        @calls_previous_def = true
      end

      call_args, last_call_has_parentheses = preserve_last_call_has_parentheses do
        parse_call_args stop_on_do_after_space: (is_var || !@last_call_has_parentheses)
      end
      if call_args
        args = call_args.args
        block = call_args.block
        block_arg = call_args.block_arg
        named_args = call_args.named_args
      end

      if call_args && call_args.stopped_on_do_after_space
        # This is the case when we have:
        #
        #     x = 1
        #     foo x do
        #     end
        #
        # In this case, since x is a variable and the previous call (foo)
        # doesn't have parentheses, we don't parse "x do end" as an invocation
        # to a method x with a block. Instead, we just stop on x and we don't
        # consume the block, leaving the block for 'foo' to consume.
      else
        block = parse_block(block)
      end

      node =
        if block || block_arg || global
          Call.new nil, name, (args || [] of ASTNode), block, block_arg, named_args, global, name_column_number, last_call_has_parentheses
        else
          if args
            if (!force_call && is_var) && args.size == 1 && (num = args[0]) && (num.is_a?(NumberLiteral) && num.has_sign?)
              sign = num.value[0].to_s
              num.value = num.value.byte_slice(1)
              Call.new(Var.new(name), sign, args)
            else
              Call.new(nil, name, args, nil, block_arg, named_args, global, name_column_number, last_call_has_parentheses)
            end
          else
            if @no_type_declaration == 0 && @token.type == :":"
              declare_var = parse_type_declaration(Var.new(name).at(location))
              push_var declare_var
              declare_var
            elsif (!force_call && is_var)
              if @block_arg_name && !@uses_block_arg && name == @block_arg_name
                @uses_block_arg = true
              end
              Var.new name
            else
              Call.new nil, name, [] of ASTNode, nil, block_arg, named_args, global, name_column_number, last_call_has_parentheses
            end
          end
        end
      node.doc = doc
      node.end_location = block.try(&.end_location) || call_args.try(&.end_location) || end_location
      node
    end

    def preserve_last_call_has_parentheses
      old_last_call_has_parentheses = @last_call_has_parentheses
      value = yield
      last_call_has_parentheses = @last_call_has_parentheses
      @last_call_has_parentheses = old_last_call_has_parentheses
      {value, last_call_has_parentheses}
    end

    def parse_block(block, stop_on_do = false)
      if @token.keyword?(:do)
        return block if stop_on_do

        raise "block already specified with &" if block
        parse_block2 { check_ident :end }
      elsif @token.type == :"{"
        raise "block already specified with &" if block
        parse_block2 { check :"}" }
      else
        block
      end
    end

    def parse_block2
      location = @token.location

      block_args = [] of Var
      extra_assigns = nil
      block_body = nil
      arg_index = 0
      splat_index = nil

      next_token_skip_space
      if @token.type == :"|"
        next_token_skip_space_or_newline
        while @token.type != :"|"
          if @token.type == :"*"
            if splat_index
              raise "splat block argument already specified", @token
            end
            splat_index = arg_index
            next_token
          end

          case @token.type
          when :IDENT
            arg_name = @token.value.to_s
          when :UNDERSCORE
            arg_name = "_"
          when :"("
            block_arg_name = "__arg#{@block_arg_count}"
            @block_arg_count += 1

            next_token_skip_space_or_newline

            i = 0
            while true
              case @token.type
              when :IDENT
                sub_arg_name = @token.value.to_s
              when :UNDERSCORE
                sub_arg_name = "_"
              else
                raise "expecting block argument name, not #{@token.type}", @token
              end

              push_var_name sub_arg_name
              location = @token.location

              unless sub_arg_name == "_"
                extra_assigns ||= [] of ASTNode
                extra_assigns << Assign.new(
                  Var.new(sub_arg_name).at(location),
                  Call.new(Var.new(block_arg_name).at(location), "[]", NumberLiteral.new(i)).at(location)
                ).at(location)
              end

              next_token_skip_space_or_newline
              if @token.type == :","
                next_token_skip_space_or_newline
              end

              if @token.type == :")"
                break
              end

              i += 1
            end

            arg_name = block_arg_name
          else
            raise "expecting block argument name, not #{@token.type}", @token
          end

          var = Var.new(arg_name).at(@token.location)
          block_args << var

          next_token_skip_space_or_newline
          if @token.type == :","
            next_token_skip_space_or_newline
          end

          arg_index += 1
        end
        next_token_skip_statement_end
      else
        skip_statement_end
      end

      current_vars = @def_vars.last.dup
      push_def current_vars
      push_vars block_args

      block_body = parse_expressions

      if extra_assigns
        exps = [] of ASTNode
        exps.concat extra_assigns
        if block_body.is_a?(Expressions)
          exps.concat block_body.expressions
        else
          exps.push block_body
        end
        block_body = Expressions.from exps
      end

      pop_def

      yield

      end_location = token_end_location
      next_token_skip_space

      Block.new(block_args, block_body, splat_index).at(location).at_end(end_location)
    end

    record CallArgs,
      args : Array(ASTNode)?,
      block : Block?,
      block_arg : ASTNode?,
      named_args : Array(NamedArgument)?,
      stopped_on_do_after_space : Bool,
      end_location : Location?

    def parse_call_args(stop_on_do_after_space = false, allow_curly = false, control = false)
      case @token.type
      when :"{"
        @last_call_has_parentheses = false
        nil
      when :"("
        slash_is_regex!

        args = [] of ASTNode
        end_location = nil

        open("call") do
          next_token_skip_space_or_newline
          while @token.type != :")"
            if call_block_arg_follows?
              return parse_call_block_arg(args, true)
            end

            if @token.type == :IDENT && current_char == ':'
              return parse_call_args_named_args(@token.location, args, first_name: nil, allow_newline: true)
            else
              arg = parse_call_arg
              if @token.type == :":" && arg.is_a?(StringLiteral)
                return parse_call_args_named_args(arg.location.not_nil!, args, first_name: arg.value, allow_newline: true)
              else
                args << arg
              end
            end

            skip_space_or_newline
            if @token.type == :","
              slash_is_regex!
              next_token_skip_space_or_newline
            else
              check :")"
              break
            end
          end
          end_location = token_end_location
          next_token_skip_space
          @last_call_has_parentheses = true
        end

        CallArgs.new args, nil, nil, nil, false, end_location
      when :SPACE
        slash_is_not_regex!
        end_location = token_end_location
        next_token
        @last_call_has_parentheses = false unless control

        if stop_on_do_after_space && @token.keyword?(:do)
          return CallArgs.new nil, nil, nil, nil, true, end_location
        end

        if control && @token.keyword?(:do)
          unexpected_token
        end

        parse_call_args_space_consumed check_plus_and_minus: true, allow_curly: allow_curly
      else
        @last_call_has_parentheses = false
        nil
      end
    end

    def parse_call_args_space_consumed(check_plus_and_minus = true, allow_curly = false)
      if (@token.keyword?(:as) || @token.keyword?(:end)) && !next_comes_colon_space?
        return nil
      end

      case @token.type
      when :"&"
        return nil if current_char.whitespace?
      when :"+", :"-"
        if check_plus_and_minus
          return nil if current_char.whitespace?
        end
      when :"{"
        return nil unless allow_curly
      when :CHAR, :STRING, :DELIMITER_START, :STRING_ARRAY_START, :SYMBOL_ARRAY_START, :NUMBER, :IDENT, :SYMBOL, :INSTANCE_VAR, :CLASS_VAR, :CONST, :GLOBAL, :"$~", :"$?", :GLOBAL_MATCH_DATA_INDEX, :REGEX, :"(", :"!", :"[", :"[]", :"+", :"-", :"~", :"&", :"->", :"{{", :__LINE__, :__FILE__, :__DIR__, :UNDERSCORE
        # Nothing
      when :"*", :"**"
        if current_char.whitespace?
          return nil
        end
      when :"::"
        if current_char.whitespace?
          return nil
        end
      else
        return nil
      end

      case @token.value
      when :if, :unless, :while, :until, :rescue, :ensure
        return nil unless next_comes_colon_space?
      when :yield
        return nil if @stop_on_yield > 0 && !next_comes_colon_space?
      end

      args = [] of ASTNode
      end_location = nil

      while @token.type != :NEWLINE && @token.type != :";" && @token.type != :EOF && @token.type != :")" && @token.type != :":" && !end_token?
        if call_block_arg_follows?
          return parse_call_block_arg(args, false)
        end

        if @token.type == :IDENT && current_char == ':'
          return parse_call_args_named_args(@token.location, args, first_name: nil, allow_newline: false)
        else
          arg = parse_call_arg
          if @token.type == :":" && arg.is_a?(StringLiteral)
            return parse_call_args_named_args(arg.location.not_nil!, args, first_name: arg.value, allow_newline: false)
          else
            args << arg
          end
          end_location = arg.end_location
        end

        skip_space

        if @token.type == :","
          location = @token.location
          slash_is_regex!
          next_token_skip_space_or_newline
          raise "invalid trailing comma in call" if (@token.keyword?(:end) && !next_comes_colon_space?) || @token.type == :EOF
        else
          break
        end
      end

      CallArgs.new args, nil, nil, nil, false, end_location
    end

    def parse_call_args_named_args(location, args, first_name, allow_newline)
      named_args = parse_named_args(location, first_name: first_name, allow_newline: allow_newline)

      if call_block_arg_follows?
        return parse_call_block_arg(args, check_paren: allow_newline, named_args: named_args)
      end

      check :")" if allow_newline
      end_location = token_end_location

      if allow_newline
        next_token_skip_space
      else
        skip_space
      end
      return CallArgs.new args, nil, nil, named_args, false, end_location
    end

    def parse_named_args(location, first_name = nil, allow_newline = false)
      named_args = [] of NamedArgument
      while true
        if first_name
          name = first_name
          first_name = nil
        else
          if named_tuple_start?
            name = @token.value.to_s
            next_token
          elsif string_literal_start?
            name = parse_string_without_interpolation("named argument")
          else
            raise "expected named argument, not #{@token}", location
          end
        end

        if named_args.any? { |arg| arg.name == name }
          raise "duplicated named argument: #{name}", location
        end

        check :":"
        next_token_skip_space_or_newline

        if @token.keyword?(:out)
          value = parse_out
        else
          value = parse_op_assign
        end

        named_args << NamedArgument.new(name, value).at(location)
        skip_space_or_newline if allow_newline
        if @token.type == :","
          next_token_skip_space_or_newline
          if @token.type == :")" || @token.type == :"&"
            break
          end
        else
          break
        end

        location = @token.location
      end
      named_args
    end

    def parse_call_arg
      if @token.keyword?(:out)
        parse_out
      else
        splat = nil
        case @token.type
        when :"*"
          unless current_char.whitespace?
            splat = :single
            next_token
          end
        when :"**"
          unless current_char.whitespace?
            splat = :double
            next_token
          end
        end

        arg = parse_op_assign_no_control

        case splat
        when :single
          arg = Splat.new(arg).at(arg.location)
        when :double
          arg = DoubleSplat.new(arg).at(arg.location)
        end

        arg
      end
    end

    def parse_out
      next_token_skip_space_or_newline
      location = @token.location
      name = @token.value.to_s

      case @token.type
      when :IDENT
        var = Var.new(name).at(location)
        var_out = Out.new(var).at(location)
        push_var var

        next_token
        var_out
      when :INSTANCE_VAR
        ivar = InstanceVar.new(name).at(location)
        ivar_out = Out.new(ivar).at(location)
        next_token
        ivar_out
      when :UNDERSCORE
        underscore = Underscore.new.at(location)
        var_out = Out.new(underscore).at(location)
        next_token
        var_out
      else
        raise "expecting variable or instance variable after out"
      end
    end

    def parse_ident_or_global_call
      location = @token.location
      next_token_skip_space_or_newline

      case @token.type
      when :IDENT
        set_visibility parse_var_or_call global: true
      when :CONST
        parse_ident_after_colons(location, true, true)
      else
        unexpected_token
      end
    end

    def parse_ident(allow_type_vars = true)
      location = @token.location

      global = false

      case @token.type
      when :"::"
        global = true
        next_token_skip_space_or_newline
      when :UNDERSCORE
        return node_and_next_token Underscore.new.at(location)
      end

      check :CONST
      parse_ident_after_colons(location, global, allow_type_vars)
    end

    def parse_ident_after_colons(location, global, allow_type_vars)
      start_line = location.line_number
      start_column = location.column_number

      names = [] of String
      names << @token.value.to_s
      end_location = token_end_location

      next_token
      while @token.type == :"::"
        next_token_skip_space_or_newline
        names << check_const
        end_location = token_end_location
        next_token
      end

      const = Path.new(names, global).at(location)
      const.end_location = end_location

      token_location = @token.location
      if token_location && token_location.line_number == start_line
        const.name_size = token_location.column_number - start_column
      end

      if allow_type_vars && @token.type == :"("
        next_token_skip_space_or_newline

        if named_tuple_start? || @token.type == :DELIMITER_START
          types = [] of ASTNode
          named_args = parse_type_named_args(:")")
        else
          types = parse_types allow_primitives: true, allow_splat: true
          if types.empty?
            raise "must specify at least one type var"
          end
          named_args = nil
        end

        next_token if @token.type == :","

        skip_space_or_newline
        check :")"
        const = Generic.new(const, types, named_args).at(location)
        const.end_location = token_end_location

        next_token_skip_space
      end

      const
    end

    def parse_type_named_args(end_token)
      named_args = [] of NamedArgument

      while @token.type != end_token
        if named_tuple_start?
          name = @token.value.to_s
          next_token
        elsif string_literal_start?
          name = parse_string_without_interpolation("named argument")
        else
          raise "expected '#{end_token}' or named argument, not #{@token}", @token
        end

        if named_args.any? { |arg| arg.name == name }
          raise "duplicated key: #{name}", @token
        end

        check :":"
        next_token_skip_space_or_newline

        type = parse_single_type(allow_commas: false)
        skip_space_or_newline

        named_args << NamedArgument.new(name, type)
        if @token.type == :","
          next_token_skip_space_or_newline
        end
      end

      named_args
    end

    def parse_types(allow_primitives = false, allow_splat = false)
      type = parse_type(allow_primitives: allow_primitives, allow_splat: allow_splat)
      case type
      when Array
        type
      when ASTNode
        [type] of ASTNode
      else
        raise "Bug"
      end
    end

    def parse_single_type(allow_primitives = false, allow_commas = true, allow_splat = false)
      location = @token.location
      type = parse_type(allow_primitives: allow_primitives, allow_commas: allow_commas, allow_splat: allow_splat)
      case type
      when Array
        raise "unexpected ',' in type (use parentheses to disambiguate)", location
      when ASTNode
        type
      else
        raise "Bug"
      end
    end

    def parse_type(allow_primitives, allow_commas = true, allow_splat = false)
      location = @token.location

      if @token.type == :"->"
        input_types = nil
      else
        input_types = parse_type_union(allow_primitives, allow_splat)
        input_types = [input_types] unless input_types.is_a?(Array)
        while allow_commas && @token.type == :"," && ((allow_primitives && next_comes_type_or_int) || (!allow_primitives && next_comes_type))
          next_token_skip_space_or_newline
          if @token.type == :"->"
            next_types = parse_type(false)
            case next_types
            when Array
              input_types.concat next_types
            when ASTNode
              input_types << next_types
            end
            next
          else
            type_union = parse_type_union(allow_primitives, allow_splat)
            if type_union.is_a?(Array)
              input_types.concat type_union
            else
              input_types << type_union
            end
          end
        end
      end

      if @token.type == :"->"
        next_token_skip_space
        case @token.type
        when :"=", :",", :")", :"}", :";", :NEWLINE
          return_type = nil
        else
          type_union = parse_type_union(allow_primitives, allow_splat)
          if type_union.is_a?(Array)
            raise "can't return more than more type", location.line_number, location.column_number
          else
            return_type = type_union
          end
        end
        ProcNotation.new(input_types, return_type).at(location)
      else
        input_types = input_types.not_nil!
        if input_types.size == 1
          input_types.first
        else
          input_types
        end
      end
    end

    def parse_type_union(allow_primitives, allow_splat)
      types = [] of ASTNode
      parse_type_with_suffix(types, allow_primitives, allow_splat)
      if @token.type == :"|"
        while @token.type == :"|"
          next_token_skip_space_or_newline
          parse_type_with_suffix(types, allow_primitives, allow_splat)
        end

        if types.size == 1
          types.first
        else
          Union.new(types).at(types.first.location)
        end
      elsif types.size == 1
        types.first
      else
        types
      end
    end

    def parse_type_with_suffix(types, allow_primitives, allow_splat)
      splat = false
      if allow_splat && @token.type == :"*"
        splat = true
        next_token
      end

      location = @token.location

      if @token.type == :IDENT && @token.value == "self?"
        type = Self.new.at(location)
        type = Union.new([type, Path.global("Nil")] of ASTNode).at(location)
        next_token_skip_space
      elsif @token.keyword?(:self)
        type = Self.new.at(location)
        next_token_skip_space
      else
        case @token.type
        when :"{"
          next_token_skip_space_or_newline

          if named_tuple_start? || @token.type == :DELIMITER_START
            named_args = parse_type_named_args(:"}")
          else
            type = parse_type(allow_primitives)
          end

          check :"}"
          next_token_skip_space

          if named_args
            type = make_named_tuple_type(named_args).at(location)
          else
            case type
            when Array
              type = make_tuple_type(type).at(location)
            when ASTNode
              type = make_tuple_type([type] of ASTNode).at(location)
            else
              raise "Bug"
            end
          end
        when :"("
          next_token_skip_space_or_newline
          type = parse_type(allow_primitives, allow_splat: allow_splat)
          check :")"
          next_token_skip_space
          case type
          when Array
            types.concat type
            return
          when ASTNode
            # skip
          else
            raise "Bug"
          end
        else
          if allow_primitives
            case @token.type
            when :NUMBER
              num = NumberLiteral.new(@token.value.to_s, @token.number_kind).at(@token.location)
              types << node_and_next_token(num)
              skip_space
              return types
            end
          end

          type = parse_simple_type
        end
      end

      type = Splat.new(type).at(location) if splat
      types << parse_type_suffix(type)
    end

    def parse_simple_type
      case @token
      when .keyword?(:typeof)
        type = parse_typeof
      when .keyword?(:sizeof)
        type = parse_sizeof
      when .keyword?(:instance_sizeof)
        type = parse_instance_sizeof
      else
        type = parse_ident
      end
      skip_space
      type
    end

    def parse_type_suffix(type)
      while true
        case @token.type
        when :"?"
          type = Union.new([type, Path.global("Nil")] of ASTNode).at(type.location)
          next_token_skip_space
        when :"*"
          type = make_pointer_type(type).at(type.location)
          next_token_skip_space
        when :"**"
          type = make_pointer_type(make_pointer_type(type)).at(type.location)
          next_token_skip_space
        when :"["
          next_token_skip_space
          size = parse_single_type allow_primitives: true
          check :"]"
          next_token_skip_space
          type = make_static_array_type(type, size).at(type.location)
        when :"."
          next_token
          check_ident :class
          type = Metaclass.new(type).at(type.location)
          next_token_skip_space
        else
          break
        end
      end
      type
    end

    def parse_typeof
      location = @token.location

      next_token_skip_space
      check :"("
      next_token_skip_space_or_newline
      if @token.type == :")"
        raise "missing typeof argument"
      end

      exps = [] of ASTNode
      while @token.type != :")"
        exps << parse_op_assign
        if @token.type == :","
          next_token_skip_space_or_newline
        end
      end

      end_location = token_end_location
      next_token_skip_space

      TypeOf.new(exps).at(location).at_end(end_location)
    end

    def next_comes_type
      next_comes_type_or_int allow_int: false
    end

    def next_comes_type_or_int(allow_int = true)
      old_pos, old_line, old_column = current_pos, @line_number, @column_number

      @temp_token.copy_from(@token)

      next_token_skip_space_or_newline

      while @token.type == :"{" || @token.type == :"("
        next_token_skip_space_or_newline
      end

      begin
        case @token.type
        when :CONST
          next_token_skip_space
          if @token.type == :"."
            next_token_skip_space
            if @token.keyword?(:class)
              return true
            end
          else
            return true
          end
        when :UNDERSCORE
          return true
        when :"->"
          return true
        when :"*"
          next_token
          return true if @token.type == :CONST
        when :NUMBER
          return allow_int && @token.number_kind == :i32
        when :IDENT
          case @token.value
          when :typeof, :self, :sizeof, :instance_sizeof
            return true
          end
        when :"::"
          next_token_skip_space
          if @token.type == :CONST
            return true
          end
        end

        false
      ensure
        @token.copy_from(@temp_token)
        self.current_pos, @line_number, @column_number = old_pos, old_line, old_column
      end
    end

    def make_pointer_type(node)
      Generic.new(Path.global("Pointer").at(node), [node] of ASTNode).at(node)
    end

    def make_static_array_type(type, size)
      Generic.new(Path.global("StaticArray").at(type), [type, size] of ASTNode).at(type.location).at(type)
    end

    def make_tuple_type(types)
      Generic.new(Path.global("Tuple"), types)
    end

    def make_named_tuple_type(named_args)
      Generic.new(Path.global("NamedTuple"), [] of ASTNode, named_args: named_args)
    end

    def parse_visibility_modifier(modifier)
      doc = @token.doc

      next_token_skip_space
      exp = parse_op_assign

      modifier = VisibilityModifier.new(modifier, exp)
      modifier.doc = doc
      exp.doc = doc
      modifier
    end

    def parse_asm
      next_token_skip_space
      check :"("
      next_token_skip_space_or_newline
      text = parse_string_without_interpolation("asm")
      skip_space_or_newline

      volatile = false
      alignstack = false
      intel = false

      unless @token.type == :")"
        if @token.type == :"::"
          # No output operands
          next_token_skip_space_or_newline

          if @token.type == :DELIMITER_START
            inputs = parse_asm_operands
          end
        else
          check :":"
          next_token_skip_space_or_newline

          if @token.type == :DELIMITER_START
            output = parse_asm_operand
          end

          if @token.type == :":"
            next_token_skip_space_or_newline

            if @token.type == :DELIMITER_START
              inputs = parse_asm_operands
            end
          end
        end

        if @token.type == :"::"
          next_token_skip_space_or_newline
          volatile, alignstack, intel = parse_asm_options
        else
          if @token.type == :":"
            next_token_skip_space_or_newline
            clobbers = parse_asm_clobbers
          end

          if @token.type == :":"
            next_token_skip_space_or_newline
            volatile, alignstack, intel = parse_asm_options
          end
        end

        check :")"
      end

      next_token_skip_space

      Asm.new(text, output, inputs, clobbers, volatile, alignstack, intel)
    end

    def parse_asm_operands
      operands = [] of AsmOperand
      while true
        operands << parse_asm_operand
        if @token.type == :","
          next_token_skip_space_or_newline
        end
        break unless @token.type == :DELIMITER_START
      end
      operands
    end

    def parse_asm_operand
      text = parse_string_without_interpolation("constraint")
      check :"("
      next_token_skip_space_or_newline
      exp = parse_expression
      check :")"
      next_token_skip_space_or_newline
      AsmOperand.new(text, exp)
    end

    def parse_asm_clobbers
      clobbers = [] of String
      while true
        clobbers << parse_string_without_interpolation("asm clobber")
        skip_space_or_newline
        if @token.type == :","
          next_token_skip_space_or_newline
        end
        break unless @token.type == :DELIMITER_START
      end
      clobbers
    end

    def parse_asm_options
      volatile = false
      alignstack = false
      intel = false
      while true
        location = @token.location
        option = parse_string_without_interpolation("asm clobber")
        skip_space_or_newline
        case option
        when "volatile"
          volatile = true
        when "alignstack"
          alignstack = true
        when "intel"
          intel = true
        else
          raise "unknown asm option: #{option}", location
        end

        if @token.type == :","
          next_token_skip_space_or_newline
        end
        break unless @token.type == :DELIMITER_START
      end
      {volatile, alignstack, intel}
    end

    def parse_yield_with_scope
      location = @token.location
      next_token_skip_space
      @stop_on_yield += 1
      @yields ||= 1
      scope = parse_op_assign
      @stop_on_yield -= 1
      skip_space
      check_ident :yield
      parse_yield scope, location
    end

    def parse_yield(scope = nil, location = @token.location)
      end_location = token_end_location
      next_token

      call_args, last_call_has_parentheses = preserve_last_call_has_parentheses { parse_call_args }

      if call_args
        args = call_args.args
        end_location = nil
      end

      yields = (@yields ||= 0)
      if args && args.size > yields
        @yields = args.size
      end

      Yield.new(args || [] of ASTNode, scope).at(location).at_end(end_location)
    end

    def parse_break
      parse_control_expression Break
    end

    def parse_return
      parse_control_expression Return
    end

    def parse_next
      parse_control_expression Next
    end

    def parse_control_expression(klass)
      end_location = token_end_location
      next_token

      call_args, last_call_has_parentheses = preserve_last_call_has_parentheses do
        @last_call_has_parentheses = true
        parse_call_args allow_curly: true, control: true
      end
      args = call_args.args if call_args

      if args
        if args.size == 1
          node = klass.new(args.first)
        else
          tuple = TupleLiteral.new(args).at(args.last)
          node = klass.new(tuple)
        end
      else
        node = klass.new.at_end(end_location)
      end

      node
    end

    def parse_lib
      next_token_skip_space_or_newline

      name = check_const
      name_column_number = @token.column_number
      next_token_skip_statement_end

      body = parse_lib_body_expressions

      check_ident :end
      next_token_skip_space

      LibDef.new name, body, name_column_number
    end

    def parse_lib_body
      next_token_skip_statement_end
      Expressions.from(parse_lib_body_expressions)
    end

    private def parse_lib_body_expressions
      expressions = [] of ASTNode
      while true
        skip_statement_end
        break if end_token?
        expressions << parse_lib_body_exp
      end
      expressions
    end

    def parse_lib_body_exp
      location = @token.location
      parse_lib_body_exp_without_location.at(location)
    end

    def parse_lib_body_exp_without_location
      case @token.type
      when :"@["
        parse_attribute
      when :IDENT
        case @token.value
        when :alias
          parse_alias
        when :fun
          parse_fun_def
        when :type
          parse_type_def
        when :struct
          @inside_c_struct = true
          node = parse_struct_or_union StructDef
          @inside_c_struct = false
          node
        when :union
          parse_struct_or_union UnionDef
        when :enum
          parse_enum_def
        when :ifdef
          parse_ifdef check_end: true, mode: :lib
        else
          unexpected_token
        end
      when :CONST
        ident = parse_ident
        next_token_skip_space
        check :"="
        next_token_skip_space_or_newline
        value = parse_expression
        skip_statement_end
        Assign.new(ident, value)
      when :GLOBAL
        location = @token.location
        name = @token.value.to_s[1..-1]
        next_token_skip_space_or_newline
        if @token.type == :"="
          next_token_skip_space
          check IdentOrConst
          real_name = @token.value.to_s
          next_token_skip_space
        end
        check :":"
        next_token_skip_space_or_newline
        type = parse_single_type

        if name[0].uppercase?
          raise "external variables must start with lowercase, use for example `$#{name.underscore} = #{name} : #{type}`", location
        end

        skip_statement_end
        ExternalVar.new(name, type, real_name)
      when :"{{"
        parse_percent_macro_expression
      when :"{%"
        parse_percent_macro_control
      else
        unexpected_token
      end
    end

    IdentOrConst = [:IDENT, :CONST]

    def parse_fun_def(require_body = false)
      doc = @token.doc

      push_def if require_body

      next_token_skip_space_or_newline
      name = check_ident
      next_token_skip_space_or_newline

      if @token.type == :"="
        next_token_skip_space_or_newline
        case @token.type
        when :IDENT, :CONST
          real_name = @token.value.to_s
          next_token_skip_space_or_newline
        when :DELIMITER_START
          real_name = parse_string_without_interpolation("fun name")
          skip_space
        else
          unexpected_token
        end
      else
        real_name = name
      end

      args = [] of Arg
      varargs = false

      if @token.type == :"("
        next_token_skip_space_or_newline
        while @token.type != :")"
          if @token.type == :"..."
            varargs = true
            next_token_skip_space_or_newline
            check :")"
            break
          end

          if @token.type == :IDENT
            arg_name = @token.value.to_s
            arg_location = @token.location

            next_token_skip_space_or_newline
            check :":"
            next_token_skip_space_or_newline
            arg_type = parse_single_type
            skip_space_or_newline

            args << Arg.new(arg_name, nil, arg_type).at(arg_location)

            push_var_name arg_name if require_body
          else
            arg_types = parse_types
            arg_types.each do |arg_type_2|
              args << Arg.new("", nil, arg_type_2).at(arg_type_2.location)
            end
          end

          if @token.type == :","
            next_token_skip_space_or_newline
          else
            skip_space_or_newline
            check :")"
            break
          end
        end
        next_token_skip_statement_end
      end

      if @token.type == :":"
        next_token_skip_space_or_newline
        return_type = parse_single_type
      end

      skip_statement_end

      if require_body
        if @token.keyword?(:end)
          body = Nop.new
          next_token
        else
          body = parse_expressions
          body, end_location = parse_exception_handler body, implicit: true
        end
      else
        body = nil
      end

      pop_def if require_body

      fun_def = FunDef.new name, args, return_type, varargs, body, real_name
      fun_def.doc = doc
      fun_def
    end

    def parse_alias
      doc = @token.doc

      next_token_skip_space_or_newline
      name = check_const
      next_token_skip_space_or_newline
      check :"="
      next_token_skip_space_or_newline

      value = parse_single_type
      skip_space

      alias_node = Alias.new(name, value)
      alias_node.doc = doc
      alias_node
    end

    def parse_pointerof
      next_token_skip_space

      check :"("
      next_token_skip_space_or_newline

      if @token.keyword?(:self)
        raise "can't take pointerof(self)", @token.line_number, @token.column_number
      end

      exp = parse_op_assign
      skip_space

      end_location = token_end_location
      check :")"
      next_token_skip_space

      PointerOf.new(exp).at_end(end_location)
    end

    def parse_sizeof
      parse_sizeof SizeOf
    end

    def parse_instance_sizeof
      parse_sizeof InstanceSizeOf
    end

    def parse_sizeof(klass)
      next_token_skip_space

      check :"("
      next_token_skip_space_or_newline

      location = @token.location
      exp = parse_single_type.at(location)

      skip_space

      end_location = token_end_location
      check :")"
      next_token_skip_space

      klass.new(exp).at_end(end_location)
    end

    def parse_type_def
      next_token_skip_space_or_newline
      name = check_const
      name_column_number = @token.column_number
      next_token_skip_space_or_newline
      check :"="
      next_token_skip_space_or_newline

      type = parse_single_type
      skip_space

      TypeDef.new name, type, name_column_number
    end

    def parse_struct_or_union(klass)
      next_token_skip_space_or_newline
      name = check_const
      next_token_skip_statement_end
      body = parse_struct_or_union_body_expressions
      check_ident :end
      next_token_skip_space

      klass.new name, Expressions.from(body)
    end

    def parse_struct_or_union_body
      next_token_skip_statement_end
      Expressions.from(parse_struct_or_union_body_expressions)
    end

    private def parse_struct_or_union_body_expressions
      exps = [] of ASTNode

      while true
        case @token.type
        when :IDENT
          case @token.value
          when :ifdef
            exps << parse_ifdef(mode: :struct_or_union)
          when :include
            if @inside_c_struct
              location = @token.location
              exps << parse_include.at(location)
            else
              parse_struct_or_union_fields exps
            end
          when :else
            break
          when :end
            break
          else
            parse_struct_or_union_fields exps
          end
        when :"{{"
          exps << parse_percent_macro_expression
        when :"{%"
          exps << parse_percent_macro_control
        when :";", :NEWLINE
          skip_statement_end
        else
          break
        end
      end

      exps
    end

    def parse_struct_or_union_fields(exps)
      args = [Arg.new(@token.value.to_s).at(@token.location)]

      next_token_skip_space_or_newline

      while @token.type == :","
        next_token_skip_space_or_newline
        args << Arg.new(check_ident).at(@token.location)
        next_token_skip_space_or_newline
      end

      check :":"
      next_token_skip_space_or_newline

      type = parse_single_type

      skip_statement_end

      args.each do |an_arg|
        an_arg.restriction = type
        exps << an_arg
      end
    end

    def parse_enum_def
      doc = @token.doc

      next_token_skip_space_or_newline

      name = parse_ident allow_type_vars: false
      skip_space

      case @token.type
      when :":"
        next_token_skip_space_or_newline
        base_type = parse_single_type
        skip_statement_end
      when :";", :NEWLINE
        skip_statement_end
      else
        unexpected_token
      end

      members = parse_enum_body_expressions

      check_ident :end
      next_token_skip_space

      raise "Bug: EnumDef name can only be a Path" unless name.is_a?(Path)

      enum_def = EnumDef.new name, members, base_type
      enum_def.doc = doc
      enum_def
    end

    def parse_enum_body
      next_token_skip_statement_end
      Expressions.from(parse_enum_body_expressions)
    end

    private def parse_enum_body_expressions
      members = [] of ASTNode
      until end_token?
        case @token.type
        when :CONST
          location = @token.location
          constant_name = @token.value.to_s
          member_doc = @token.doc

          next_token_skip_space
          if @token.type == :"="
            next_token_skip_space_or_newline

            constant_value = parse_logical_or
            next_token_skip_statement_end
          else
            constant_value = nil
            skip_statement_end
          end

          case @token.type
          when :",", :";"
            next_token_skip_statement_end
          end

          arg = Arg.new(constant_name, constant_value).at(location).at_end(constant_value || location)
          arg.doc = member_doc

          members << arg
        when :IDENT
          visibility = nil

          case @token.value
          when :private
            visibility = Visibility::Private
            next_token_skip_space
          when :protected
            visibility = Visibility::Protected
            next_token_skip_space
          end

          def_location = @token.location

          case @token.value
          when :def
            member = parse_def.at(def_location)
            member = VisibilityModifier.new(visibility, member) if visibility
            members << member
          when :macro
            member = parse_macro.at(def_location)
            member = VisibilityModifier.new(visibility, member) if visibility
            members << member
          else
            unexpected_token
          end
        when :CLASS_VAR
          class_var = ClassVar.new(@token.value.to_s).at(@token.location)

          next_token_skip_space
          check :"="
          next_token_skip_space_or_newline
          value = parse_op_assign

          members << Assign.new(class_var, value).at(class_var)
        when :"{{"
          members << parse_percent_macro_expression
        when :"{%"
          members << parse_percent_macro_control
        when :";", :NEWLINE
          skip_statement_end
        else
          unexpected_token
        end
      end
      members
    end

    def node_and_next_token(node)
      node.end_location = token_end_location
      next_token
      node
    end

    def end_token?
      case @token.type
      when :"}", :"]", :"%}", :EOF
        return true
      end

      if @token.type == :IDENT
        case @token.value
        when :do, :end, :else, :elsif, :when, :rescue, :ensure
          if next_comes_colon_space?
            return false
          end

          return true
        end
      end

      false
    end

    def can_be_assigned?(node)
      case node
      when Var, InstanceVar, ClassVar, Path, Global, Underscore
        true
      when Call
        (node.obj.nil? && node.args.size == 0 && node.block.nil?) || node.name == "[]"
      else
        false
      end
    end

    def push_def
      @def_vars.push(Set(String).new)
    end

    def pop_def
      @def_vars.pop
    end

    def push_def(args)
      push_def(Set.new(args.map &.name))
      ret = yield
      pop_def
      ret
    end

    def push_def(set)
      @def_vars.push(set)
    end

    def push_vars(vars)
      vars.each do |var|
        push_var var
      end
    end

    def push_var(var : Var | Arg)
      push_var_name var.name.to_s
    end

    def push_var(var : TypeDeclaration)
      var_var = var.var
      case var_var
      when Var
        push_var_name var_var.name
      when InstanceVar
        push_var_name var_var.name
      else
        raise "can't happen"
      end
    end

    def push_var_name(name)
      @def_vars.last.add name
    end

    def push_var(node)
      # Nothing
    end

    def open(symbol, location = @token.location)
      @unclosed_stack.push Unclosed.new(symbol, location)
      begin
        value = yield
      ensure
        @unclosed_stack.pop
      end
      value
    end

    def check_void_value(exp, location)
      if exp.is_a?(ControlExpression)
        raise "void value expression", location
      end
    end

    def check_void_expression_keyword
      case @token.type
      when :IDENT
        case @token.value
        when :break, :next, :return
          unless next_comes_colon_space?
            raise "void value expression", @token, @token.value.to_s.size
          end
        end
      end
    end

    def check(token_types : Array)
      raise "expecting any of these tokens: #{token_types.join ", "} (not '#{@token.type.to_s}')", @token unless token_types.any? { |type| @token.type == type }
    end

    def check(token_type)
      raise "expecting token '#{token_type}', not '#{@token.to_s}'", @token unless token_type == @token.type
    end

    def check_token(value)
      raise "expecting token '#{value}', not '#{@token.to_s}'", @token unless @token.type == :TOKEN && @token.value == value
    end

    def check_ident(value)
      raise "expecting identifier '#{value}', not '#{@token.to_s}'", @token unless @token.keyword?(value)
    end

    def check_ident
      check :IDENT
      @token.value.to_s
    end

    def check_const
      check :CONST
      @token.value.to_s
    end

    def unexpected_token(token = @token.to_s, msg = nil)
      if msg
        raise "unexpected token: #{token} (#{msg})", @token
      else
        raise "unexpected token: #{token}", @token
      end
    end

    def unexpected_token_in_atomic
      if unclosed = @unclosed_stack.last?
        raise "unterminated #{unclosed.name}", unclosed.location
      end

      unexpected_token
    end

    def var?(name)
      return true if @in_macro_expression

      name = name.to_s
      name == "self" || @def_vars.last.includes?(name)
    end

    def self.free_var_name?(name)
      name.size == 1 || (name.size == 2 && name[1].digit?)
    end
  end
end<|MERGE_RESOLUTION|>--- conflicted
+++ resolved
@@ -168,11 +168,7 @@
 
     def multi_assign_target?(exp)
       case exp
-<<<<<<< HEAD
-      when Underscore, Var, InstanceVar, ClassVar, Global, Assign
-=======
       when Underscore, Var, InstanceVar, ClassVar, Global, Path, Assign
->>>>>>> e6435b1d
         true
       when Call
         !exp.has_parenthesis && (
